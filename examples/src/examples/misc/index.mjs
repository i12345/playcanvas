<<<<<<< HEAD
import HelloWorldExample from "./hello-world";
import MiniStatsExample from "./mini-stats";

export {
    HelloWorldExample,
    MiniStatsExample
};
=======
export * from "./hello-world.mjs";
export * from "./mini-stats.mjs";
export * from "./spineboy.mjs";
>>>>>>> be04946e
<|MERGE_RESOLUTION|>--- conflicted
+++ resolved
@@ -1,13 +1,3 @@
-<<<<<<< HEAD
-import HelloWorldExample from "./hello-world";
-import MiniStatsExample from "./mini-stats";
-
-export {
-    HelloWorldExample,
-    MiniStatsExample
-};
-=======
 export * from "./hello-world.mjs";
 export * from "./mini-stats.mjs";
-export * from "./spineboy.mjs";
->>>>>>> be04946e
+export * from "./spineboy.mjs";