--- conflicted
+++ resolved
@@ -61,24 +61,6 @@
      */
     render(inputTarget, outputTarget, rect) {
     }
-<<<<<<< HEAD
-}
-
-/**
- * Create a vertex buffer with 4 vertices representing a fullscreen quad.
- *
- * @param {import('../../platform/graphics/graphics-device.js').GraphicsDevice} device - The
- * graphics device.
- * @returns {VertexBuffer} - The fullscreen quad vertex buffer.
- * @ignore
- */
-function createFullscreenQuad(device) {
-    // Create the vertex format
-    const vertexFormat = new VertexFormat(device, [
-        { semantic: SEMANTIC_POSITION, components: 2, type: TYPE_FLOAT32 }
-    ]);
-=======
->>>>>>> 560f7303
 
     /**
      * Draw a screen-space rectangle in a render target, using a specified shader.
