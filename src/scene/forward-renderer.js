--- conflicted
+++ resolved
@@ -1,2989 +1,2835 @@
-pc.extend(pc, function () {
-
-    // Global shadowmap resources
-    var scaleShift = new pc.Mat4().mul2(
-        new pc.Mat4().setTranslate(0.5, 0.5, 0.5),
-        new pc.Mat4().setScale(0.5, 0.5, 0.5)
-    );
-
-    var rgbaDepthClearOptions = {
-        color: [ 254.0 / 255, 254.0 / 255, 254.0 / 255, 254.0 / 255 ],
-        depth: 1.0,
-        flags: pc.CLEARFLAG_COLOR | pc.CLEARFLAG_DEPTH
-    };
-
-    var opChanId = {r:1, g:2, b:3, a:4};
-
-    var pointLightRotations = [
-        new pc.Quat().setFromEulerAngles(0, 90, 180),
-        new pc.Quat().setFromEulerAngles(0, -90, 180),
-        new pc.Quat().setFromEulerAngles(90, 0, 0),
-        new pc.Quat().setFromEulerAngles(-90, 0, 0),
-        new pc.Quat().setFromEulerAngles(0, 180, 180),
-        new pc.Quat().setFromEulerAngles(0, 0, 180)
-    ];
-
-    var numShadowModes = 5;
-    var shadowMapCache = [{}, {}, {}, {}, {}]; // must be a size of numShadowModes
-
-    var directionalShadowEpsilon = 0.01;
-    var pixelOffset = new pc.Vec2();
-    var blurScissorRect = {x:1, y:1, z:0, w:0};
-
-    var shadowCamView = new pc.Mat4();
-    var shadowCamViewProj = new pc.Mat4();
-    var c2sc = new pc.Mat4();
-
-    var viewInvMat = new pc.Mat4();
-    var viewMat = new pc.Mat4();
-    var viewMat3 = new pc.Mat3();
-    var viewProjMat = new pc.Mat4();
-    var projMat;
-
-    var viewInvL = new pc.Mat4();
-    var viewInvR = new pc.Mat4();
-    var viewL = new pc.Mat4();
-    var viewR = new pc.Mat4();
-    var viewPosL = new pc.Vec3();
-    var viewPosR = new pc.Vec3();
-    var projL, projR;
-    var viewMat3L = new pc.Mat4();
-    var viewMat3R = new pc.Mat4();
-    var viewProjMatL = new pc.Mat4();
-    var viewProjMatR = new pc.Mat4();
-
-    var frustumDiagonal = new pc.Vec3();
-    var tempSphere = {center:null, radius:0};
-    var meshPos;
-    var visibleSceneAabb = new pc.BoundingBox();
-    var lightBounds = new pc.BoundingBox();
-    var boneTextureSize = [0, 0];
-    var boneTexture, instancingData, modelMatrix, normalMatrix;
-
-    var shadowMapCubeCache = {};
-    var maxBlurSize = 25;
-
-    var keyA, keyB;
-
-    // The 8 points of the camera frustum transformed to light space
-    var frustumPoints = [];
-    for (var i = 0; i < 8; i++) {
-        frustumPoints.push(new pc.Vec3());
-    }
-
-    function _getFrustumPoints(camera, farClip, points) {
-        var nearClip = camera._nearClip;
-        var fov = camera._fov * Math.PI / 180.0;
-        var aspect = camera._aspect;
-        var projection = camera._projection;
-
-        var x, y;
-        if (projection === pc.PROJECTION_PERSPECTIVE) {
-            y = Math.tan(fov / 2.0) * nearClip;
-        } else {
-            y = camera._orthoHeight;
-        }
-        x = y * aspect;
-
-        points[0].x = x;
-        points[0].y = -y;
-        points[0].z = -nearClip;
-        points[1].x = x;
-        points[1].y = y;
-        points[1].z = -nearClip;
-        points[2].x = -x;
-        points[2].y = y;
-        points[2].z = -nearClip;
-        points[3].x = -x;
-        points[3].y = -y;
-        points[3].z = -nearClip;
-
-        if (projection === pc.PROJECTION_PERSPECTIVE) {
-            y = Math.tan(fov / 2.0) * farClip;
-            x = y * aspect;
-        }
-        points[4].x = x;
-        points[4].y = -y;
-        points[4].z = -farClip;
-        points[5].x = x;
-        points[5].y = y;
-        points[5].z = -farClip;
-        points[6].x = -x;
-        points[6].y = y;
-        points[6].z = -farClip;
-        points[7].x = -x;
-        points[7].y = -y;
-        points[7].z = -farClip;
-
-        return points;
-    }
-
-    function StaticArray(size) {
-        var data = new Array(size);
-        var obj = function(idx) { return data[idx]; };
-        obj.size = 0;
-        obj.push = function(v) {
-            data[this.size] = v;
-            ++this.size;
-        };
-        obj.data = data;
-        return obj;
-    }
-    var intersectCache = {
-        temp          : [new pc.Vec3(), new pc.Vec3(), new pc.Vec3()],
-        vertices      : new Array(3),
-        negative      : new StaticArray(3),
-        positive      : new StaticArray(3),
-        intersections : new StaticArray(3),
-        zCollection   : new StaticArray(36)
-    };
-    function _groupVertices(coord, face, smallerIsNegative) {
-        var intersections = intersectCache.intersections;
-        var small, large;
-        if (smallerIsNegative) {
-            small = intersectCache.negative;
-            large = intersectCache.positive;
-        } else {
-            small = intersectCache.positive;
-            large = intersectCache.negative;
-        }
-
-        intersections.size = 0;
-        small.size = 0;
-        large.size = 0;
-
-        // Grouping vertices according to the position related to the face
-        var intersectCount = 0;
-        var v;
-        for (var j = 0; j < 3; ++j) {
-            v = intersectCache.vertices[j];
-
-            if (v[coord] < face) {
-                small.push(v);
-            } else if (v[coord] === face) {
-                intersections.push(intersectCache.temp[intersections.size].copy(v));
-            } else {
-                large.push(v);
-            }
-        }
-    }
-    function _triXFace(zs, x, y, faceTest, yMin, yMax) {
-
-        var negative = intersectCache.negative;
-        var positive = intersectCache.positive;
-        var intersections = intersectCache.intersections;
-
-        // Find intersections
-        if (negative.size === 3) {
-            // Everything is on the negative side of the left face.
-            // The triangle won't intersect with the frustum. So ignore it
-            return false;
-        }
-
-        if (negative.size && positive.size) {
-            intersections.push(intersectCache.temp[intersections.size].lerp(
-                negative(0), positive(0), (faceTest - negative(0)[x]) / (positive(0)[x] - negative(0)[x])
-            ));
-            if (negative.size === 2) {
-                // 2 on the left, 1 on the right
-                intersections.push(intersectCache.temp[intersections.size].lerp(
-                    negative(1), positive(0), (faceTest - negative(1)[x]) / (positive(0)[x] - negative(1)[x])
-                ));
-            } else if (positive.size === 2) {
-                // 1 on the left, 2 on the right
-                intersections.push(intersectCache.temp[intersections.size].lerp(
-                    negative(0), positive(1), (faceTest - negative(0)[x]) / (positive(1)[x] - negative(0)[x])
-                ));
-            }
-        }
-
-        // Get the z of the intersections
-        if (intersections.size === 0) {
-          return true;
-        }
-        if (intersections.size === 1) {
-            // If there's only one vertex intersect the face
-            // Test if it's within the range of top/bottom faces.
-            if (yMin <= intersections(0)[y] && intersections(0)[y] <= yMax) {
-                zs.push(intersections(0).z);
-            }
-            return true;
-        }
-        // There's multiple intersections ( should only be two intersections. )
-        if (intersections(1)[y] === intersections(0)[y]) {
-            if (yMin <= intersections(0)[y] && intersections(0)[y] <= yMax) {
-                zs.push(intersections(0).z);
-                zs.push(intersections(1).z);
-            }
-        } else {
-            var delta = (intersections(1).z - intersections(0).z) / (intersections(1)[y] - intersections(0)[y]);
-            if (intersections(0)[y] > yMax) {
-                zs.push(intersections(0).z + delta * (yMax - intersections(0)[y]));
-            } else if (intersections(0)[y] < yMin) {
-                zs.push(intersections(0).z + delta * (yMin - intersections(0)[y]));
-            } else {
-                zs.push(intersections(0).z);
-            }
-            if (intersections(1)[y] > yMax) {
-                zs.push(intersections(1).z + delta * (yMax - intersections(1)[y]));
-            } else if (intersections(1)[y] < yMin) {
-                zs.push(intersections(1).z + delta * (yMin - intersections(1)[y]));
-            } else {
-                zs.push(intersections(1).z);
-            }
-        }
-        return true;
-    }
-
-    var _sceneAABB_LS = [
-        new pc.Vec3(), new pc.Vec3(), new pc.Vec3(), new pc.Vec3(),
-        new pc.Vec3(), new pc.Vec3(), new pc.Vec3(), new pc.Vec3()
-    ];
-    var iAABBTriIndexes = [
-        0,1,2,  1,2,3,
-        4,5,6,  5,6,7,
-        0,2,4,  2,4,6,
-        1,3,5,  3,5,7,
-        0,1,4,  1,4,5,
-        2,3,6,  3,6,7
-    ];
-    function _getZFromAABB(w2sc, aabbMin, aabbMax, lcamMinX, lcamMaxX, lcamMinY, lcamMaxY) {
-        _sceneAABB_LS[0].x = _sceneAABB_LS[1].x = _sceneAABB_LS[2].x = _sceneAABB_LS[3].x = aabbMin.x;
-        _sceneAABB_LS[1].y = _sceneAABB_LS[3].y = _sceneAABB_LS[7].y = _sceneAABB_LS[5].y = aabbMin.y;
-        _sceneAABB_LS[2].z = _sceneAABB_LS[3].z = _sceneAABB_LS[6].z = _sceneAABB_LS[7].z = aabbMin.z;
-        _sceneAABB_LS[4].x = _sceneAABB_LS[5].x = _sceneAABB_LS[6].x = _sceneAABB_LS[7].x = aabbMax.x;
-        _sceneAABB_LS[0].y = _sceneAABB_LS[2].y = _sceneAABB_LS[4].y = _sceneAABB_LS[6].y = aabbMax.y;
-        _sceneAABB_LS[0].z = _sceneAABB_LS[1].z = _sceneAABB_LS[4].z = _sceneAABB_LS[5].z = aabbMax.z;
-
-        for ( var i = 0; i < 8; ++i ) {
-            w2sc.transformPoint( _sceneAABB_LS[i], _sceneAABB_LS[i] );
-        }
-
-        var minz = 9999999999;
-        var maxz = -9999999999;
-
-        var vertices = intersectCache.vertices;
-        var positive = intersectCache.positive;
-        var zs       = intersectCache.zCollection;
-        zs.size = 0;
-
-        for (var AABBTriIter = 0; AABBTriIter < 12; ++AABBTriIter) {
-          vertices[0] = _sceneAABB_LS[iAABBTriIndexes[AABBTriIter * 3 + 0]];
-          vertices[1] = _sceneAABB_LS[iAABBTriIndexes[AABBTriIter * 3 + 1]];
-          vertices[2] = _sceneAABB_LS[iAABBTriIndexes[AABBTriIter * 3 + 2]];
-
-          var verticesWithinBound = 0;
-
-          _groupVertices("x", lcamMinX, true);
-          if (!_triXFace(zs, "x", "y", lcamMinX, lcamMinY, lcamMaxY)) continue;
-          verticesWithinBound += positive.size;
-
-          _groupVertices("x", lcamMaxX, false);
-          if (!_triXFace(zs, "x", "y", lcamMaxX, lcamMinY, lcamMaxY)) continue;
-          verticesWithinBound += positive.size;
-
-          _groupVertices("y", lcamMinY, true);
-          if (!_triXFace(zs, "y", "x", lcamMinY, lcamMinX, lcamMaxX)) continue;
-          verticesWithinBound += positive.size;
-
-          _groupVertices("y", lcamMaxY, false);
-          _triXFace(zs, "y", "x", lcamMaxY, lcamMinX, lcamMaxX);
-          if ( verticesWithinBound + positive.size == 12 ) {
-            // The triangle does not go outside of the frustum bound.
-            zs.push( vertices[0].z );
-            zs.push( vertices[1].z );
-            zs.push( vertices[2].z );
-          }
-        }
-
-        var z;
-        for (var j = 0, len = zs.size; j < len; j++) {
-            z = zs(j);
-            if (z < minz) minz = z;
-            if (z > maxz) maxz = z;
-        }
-        return { min: minz, max: maxz };
-    }
-
-    function _getZFromAABBSimple(w2sc, aabbMin, aabbMax, lcamMinX, lcamMaxX, lcamMinY, lcamMaxY) {
-        _sceneAABB_LS[0].x = _sceneAABB_LS[1].x = _sceneAABB_LS[2].x = _sceneAABB_LS[3].x = aabbMin.x;
-        _sceneAABB_LS[1].y = _sceneAABB_LS[3].y = _sceneAABB_LS[7].y = _sceneAABB_LS[5].y = aabbMin.y;
-        _sceneAABB_LS[2].z = _sceneAABB_LS[3].z = _sceneAABB_LS[6].z = _sceneAABB_LS[7].z = aabbMin.z;
-        _sceneAABB_LS[4].x = _sceneAABB_LS[5].x = _sceneAABB_LS[6].x = _sceneAABB_LS[7].x = aabbMax.x;
-        _sceneAABB_LS[0].y = _sceneAABB_LS[2].y = _sceneAABB_LS[4].y = _sceneAABB_LS[6].y = aabbMax.y;
-        _sceneAABB_LS[0].z = _sceneAABB_LS[1].z = _sceneAABB_LS[4].z = _sceneAABB_LS[5].z = aabbMax.z;
-
-        var minz = 9999999999;
-        var maxz = -9999999999;
-        var z;
-
-        for ( var i = 0; i < 8; ++i ) {
-            w2sc.transformPoint( _sceneAABB_LS[i], _sceneAABB_LS[i] );
-            z = _sceneAABB_LS[i].z;
-            if (z < minz) minz = z;
-            if (z > maxz) maxz = z;
-        }
-
-        return { min: minz, max: maxz };
-    }
-
-    //////////////////////////////////////
-    // Shadow mapping support functions //
-    //////////////////////////////////////
-    function getShadowFormat(device, shadowType) {
-        if (shadowType === pc.SHADOW_VSM32) {
-            return pc.PIXELFORMAT_RGBA32F;
-        } else if (shadowType === pc.SHADOW_VSM16) {
-            return pc.PIXELFORMAT_RGBA16F;
-        } else if (shadowType === pc.SHADOW_PCF5) {
-            return pc.PIXELFORMAT_DEPTH;
-        } else if (shadowType === pc.SHADOW_PCF3 && device.webgl2) {
-            return pc.PIXELFORMAT_DEPTH;
-        }
-        return pc.PIXELFORMAT_R8_G8_B8_A8;
-    }
-
-    function getShadowFiltering(device, shadowType) {
-        if (shadowType === pc.SHADOW_PCF3 && !device.webgl2) {
-            return pc.FILTER_NEAREST;
-        } else if (shadowType === pc.SHADOW_VSM32) {
-            return device.extTextureFloatLinear ? pc.FILTER_LINEAR : pc.FILTER_NEAREST;
-        } else if (shadowType === pc.SHADOW_VSM16) {
-            return device.extTextureHalfFloatLinear ? pc.FILTER_LINEAR : pc.FILTER_NEAREST;
-        }
-        return pc.FILTER_LINEAR;
-    }
-
-    function createShadowMap(device, width, height, shadowType) {
-        var format = getShadowFormat(device, shadowType);
-        var filter = getShadowFiltering(device, shadowType);
-
-        var shadowMap = new pc.Texture(device, {
-            // #ifdef PROFILER
-            profilerHint: pc.TEXHINT_SHADOWMAP,
-            // #endif
-            format: format,
-            width: width,
-            height: height,
-            mipmaps: false,
-            minFilter: filter,
-            magFilter: filter,
-            addressU: pc.ADDRESS_CLAMP_TO_EDGE,
-            addressV: pc.ADDRESS_CLAMP_TO_EDGE
-        });
-
-        if (shadowType === pc.SHADOW_PCF5 || (shadowType === pc.SHADOW_PCF3 && device.webgl2)) {
-            shadowMap.compareOnRead = true;
-            shadowMap.compareFunc = pc.FUNC_LESS;
-            // depthbuffer only
-            return new pc.RenderTarget({
-                depthBuffer: shadowMap
-            });
-        }
-
-        // encoded rgba depth
-        return new pc.RenderTarget({
-            colorBuffer: shadowMap,
-            depth: true
-        });
-    }
-
-    function createShadowCubeMap(device, size) {
-        var cubemap = new pc.Texture(device, {
-            // #ifdef PROFILER
-            profilerHint: pc.TEXHINT_SHADOWMAP,
-            // #endif
-            format: pc.PIXELFORMAT_R8_G8_B8_A8,
-            width: size,
-            height: size,
-            cubemap: true,
-            mipmaps: false,
-            minFilter: pc.FILTER_NEAREST,
-            magFilter: pc.FILTER_NEAREST,
-            addressU: pc.ADDRESS_CLAMP_TO_EDGE,
-            addressV: pc.ADDRESS_CLAMP_TO_EDGE
-        });
-
-        var targets = [ ];
-        var target;
-        for (var i = 0; i < 6; i++) {
-            target = new pc.RenderTarget({
-                colorBuffer: cubemap,
-                face: i,
-                depth: true
-            });
-            targets.push(target);
-        }
-        return targets;
-    }
-
-    function gauss(x, sigma) {
-        return Math.exp(-(x * x) / (2.0 * sigma * sigma));
-    }
-
-    function gaussWeights(kernelSize) {
-        if (kernelSize > maxBlurSize) kernelSize = maxBlurSize;
-        var sigma = (kernelSize - 1) / (2*3);
-        var i, values, sum, halfWidth;
-
-        halfWidth = (kernelSize - 1) * 0.5;
-        values = new Array(kernelSize);
-        sum = 0.0;
-        for (i = 0; i < kernelSize; ++i) {
-            values[i] = gauss(i - halfWidth, sigma);
-            sum += values[i];
-        }
-
-        for (i = 0; i < kernelSize; ++i) {
-            values[i] /= sum;
-        }
-        return values;
-    }
-
-    function createShadowCamera(device, shadowType, type) {
-        // We don't need to clear the color buffer if we're rendering a depth map
-        var flags = pc.CLEARFLAG_DEPTH;
-        var hwPcf = shadowType === pc.SHADOW_PCF5 || (shadowType === pc.SHADOW_PCF3 && device.webgl2);
-        if (type === pc.LIGHTTYPE_POINT) hwPcf = false;
-        if (!hwPcf) flags |= pc.CLEARFLAG_COLOR;
-        var shadowCam = new pc.Camera();
-
-        if (shadowType >= pc.SHADOW_VSM8 && shadowType <= pc.SHADOW_VSM32) {
-            shadowCam.clearColor[0] = 0;
-            shadowCam.clearColor[1] = 0;
-            shadowCam.clearColor[2] = 0;
-            shadowCam.clearColor[3] = 0;
-        } else {
-            shadowCam.clearColor[0] = 1;
-            shadowCam.clearColor[1] = 1;
-            shadowCam.clearColor[2] = 1;
-            shadowCam.clearColor[3] = 1;
-        }
-
-        shadowCam.clearDepth = 1;
-        shadowCam.clearFlags = flags;
-        shadowCam.clearStencil = null;
-
-        shadowCam._node = new pc.GraphNode();
-
-        return shadowCam;
-    }
-
-    function getShadowMapFromCache(device, res, mode, layer) {
-        if (!layer) layer = 0;
-        var id = layer * 10000 + res;
-        var shadowBuffer = shadowMapCache[mode][id];
-        if (!shadowBuffer) {
-            shadowBuffer = createShadowMap(device, res, res, mode? mode : pc.SHADOW_PCF3);
-            shadowMapCache[mode][id] = shadowBuffer;
-        }
-        return shadowBuffer;
-    }
-
-    function createShadowBuffer(device, light) {
-        var shadowBuffer;
-        if (light._type === pc.LIGHTTYPE_POINT) {
-            if (light._shadowType > pc.SHADOW_PCF3) light._shadowType = pc.SHADOW_PCF3; // no VSM or HW PCF point lights yet
-            if (light._cacheShadowMap) {
-                shadowBuffer = shadowMapCubeCache[light._shadowResolution];
-                if (!shadowBuffer) {
-                    shadowBuffer = createShadowCubeMap(device, light._shadowResolution);
-                    shadowMapCubeCache[light._shadowResolution] = shadowBuffer;
-                }
-            } else {
-                shadowBuffer = createShadowCubeMap(device, light._shadowResolution);
-            }
-            light._shadowCamera.renderTarget = shadowBuffer[0];
-            light._shadowCubeMap = shadowBuffer;
-
-        } else {
-
-            if (light._cacheShadowMap) {
-                shadowBuffer = getShadowMapFromCache(device, light._shadowResolution, light._shadowType);
-            } else {
-                shadowBuffer = createShadowMap(device, light._shadowResolution, light._shadowResolution, light._shadowType);
-            }
-
-            light._shadowCamera.renderTarget = shadowBuffer;
-        }
-        light._isCachedShadowMap = light._cacheShadowMap;
-    }
-
-    function getDepthKey(meshInstance) {
-        var material = meshInstance.material;
-        var x = meshInstance.skinInstance ? 10 : 0;
-        var y = 0;
-        if (material.opacityMap) {
-            var opChan = material.opacityMapChannel;
-            if (opChan) {
-                y = opChanId[opChan];
-            }
-        }
-        return x + y;
-    }
-
-    /**
-     * @private
-     * @name pc.ForwardRenderer
-     * @class The forward renderer render scene objects.
-     * @description Creates a new forward renderer object.
-     * @param {pc.GraphicsDevice} graphicsDevice The graphics device used by the renderer.
-     */
-    function ForwardRenderer(graphicsDevice) {
-        this.device = graphicsDevice;
-        var device = this.device;
-
-        this._shadowDrawCalls = 0;
-        this._forwardDrawCalls = 0;
-        this._skinDrawCalls = 0;
-        this._camerasRendered = 0;
-        this._materialSwitches = 0;
-        this._shadowMapUpdates = 0;
-        this._shadowMapTime = 0;
-        this._depthMapTime = 0;
-        this._forwardTime = 0;
-        this._cullTime = 0;
-        this._sortTime = 0;
-        this._skinTime = 0;
-        this._morphTime = 0;
-        this._instancingTime = 0;
-
-        // Shaders
-        var library = device.getProgramLibrary();
-        this.library = library;
-
-        this.frontToBack = false;
-
-        // Uniforms
-        var scope = device.scope;
-        this.projId = scope.resolve('matrix_projection');
-        this.viewId = scope.resolve('matrix_view');
-        this.viewId3 = scope.resolve('matrix_view3');
-        this.viewInvId = scope.resolve('matrix_viewInverse');
-        this.viewProjId = scope.resolve('matrix_viewProjection');
-        this.viewPosId = scope.resolve('view_position');
-        this.nearClipId = scope.resolve('camera_near');
-        this.farClipId = scope.resolve('camera_far');
-        this.shadowMapLightRadiusId = scope.resolve('light_radius');
-
-        this.fogColorId = scope.resolve('fog_color');
-        this.fogStartId = scope.resolve('fog_start');
-        this.fogEndId = scope.resolve('fog_end');
-        this.fogDensityId = scope.resolve('fog_density');
-
-        this.modelMatrixId = scope.resolve('matrix_model');
-        this.normalMatrixId = scope.resolve('matrix_normal');
-        this.poseMatrixId = scope.resolve('matrix_pose[0]');
-        this.boneTextureId = scope.resolve('texture_poseMap');
-        this.boneTextureSizeId = scope.resolve('texture_poseMapSize');
-        this.skinPosOffsetId = scope.resolve('skinPosOffset');
-
-        this.alphaTestId = scope.resolve('alpha_ref');
-        this.opacityMapId = scope.resolve('texture_opacityMap');
-
-        this.ambientId = scope.resolve("light_globalAmbient");
-        this.exposureId = scope.resolve("exposure");
-        this.skyboxIntensityId = scope.resolve("skyboxIntensity");
-        this.lightColorId = [];
-        this.lightDirId = [];
-        this.lightShadowMapId = [];
-        this.lightShadowMatrixId = [];
-        this.lightShadowParamsId = [];
-        this.lightShadowMatrixVsId = [];
-        this.lightShadowParamsVsId = [];
-        this.lightDirVsId = [];
-        this.lightRadiusId = [];
-        this.lightPosId = [];
-        this.lightInAngleId = [];
-        this.lightOutAngleId = [];
-        this.lightPosVsId = [];
-        this.lightCookieId = [];
-        this.lightCookieIntId = [];
-        this.lightCookieMatrixId = [];
-        this.lightCookieOffsetId = [];
-
-        this.depthMapId = scope.resolve('uDepthMap');
-        this.screenSizeId = scope.resolve('uScreenSize');
-        this._screenSize = new pc.Vec4();
-
-        this.sourceId = scope.resolve("source");
-        this.pixelOffsetId = scope.resolve("pixelOffset");
-        this.weightId = scope.resolve("weight[0]");
-        var chunks = pc.shaderChunks;
-        this.blurVsmShaderCode = [chunks.blurVSMPS, "#define GAUSS\n" + chunks.blurVSMPS];
-        var packed = "#define PACKED\n";
-        this.blurPackedVsmShaderCode = [packed + this.blurVsmShaderCode[0], packed + this.blurVsmShaderCode[1]];
-        this.blurVsmShader = [{}, {}];
-        this.blurPackedVsmShader = [{}, {}];
-        this.blurVsmWeights = {};
-
-        this.polygonOffsetId = scope.resolve("polygonOffset");
-        this.polygonOffset = new Float32Array(2);
-
-        this.fogColor = new Float32Array(3);
-        this.ambientColor = new Float32Array(3);
-    }
-
-    function mat3FromMat4(m3, m4) {
-        m3.data[0] = m4.data[0];
-        m3.data[1] = m4.data[1];
-        m3.data[2] = m4.data[2];
-
-        m3.data[3] = m4.data[4];
-        m3.data[4] = m4.data[5];
-        m3.data[5] = m4.data[6];
-
-        m3.data[6] = m4.data[8];
-        m3.data[7] = m4.data[9];
-        m3.data[8] = m4.data[10];
-    }
-
-    pc.extend(ForwardRenderer.prototype, {
-
-        sortCompare: function(drawCallA, drawCallB) {
-            if (drawCallA.layer === drawCallB.layer) {
-                if (drawCallA.drawOrder && drawCallB.drawOrder) {
-                    return drawCallA.drawOrder - drawCallB.drawOrder;
-                } else if (drawCallA.zdist && drawCallB.zdist) {
-                    return drawCallB.zdist - drawCallA.zdist; // back to front
-                } else if (drawCallA.zdist2 && drawCallB.zdist2) {
-                    return drawCallA.zdist2 - drawCallB.zdist2; // front to back
-                }
-            }
-
-            return drawCallB._key[pc.SORTKEY_FORWARD] - drawCallA._key[pc.SORTKEY_FORWARD];
-        },
-
-        sortCompareMesh: function(drawCallA, drawCallB) {
-            if (drawCallA.layer === drawCallB.layer) {
-                if (drawCallA.drawOrder && drawCallB.drawOrder) {
-                    return drawCallA.drawOrder - drawCallB.drawOrder;
-                } else if (drawCallA.zdist && drawCallB.zdist) {
-                    return drawCallB.zdist - drawCallA.zdist; // back to front
-                }
-            }
-
-            keyA = drawCallA._key[pc.SORTKEY_FORWARD];
-            keyB = drawCallB._key[pc.SORTKEY_FORWARD];
-
-            if (keyA === keyB && drawCallA.mesh && drawCallB.mesh) {
-                return drawCallB.mesh.id - drawCallA.mesh.id;
-            }
-
-            return keyB - keyA;
-        },
-
-        depthSortCompare: function(drawCallA, drawCallB) {
-            keyA = drawCallA._key[pc.SORTKEY_DEPTH];
-            keyB = drawCallB._key[pc.SORTKEY_DEPTH];
-
-            if (keyA === keyB && drawCallA.mesh && drawCallB.mesh) {
-                return drawCallB.mesh.id - drawCallA.mesh.id;
-            }
-
-            return keyB - keyA;
-        },
-
-        lightCompare: function(lightA, lightB) {
-            return lightA.key - lightB.key;
-        },
-
-        _isVisible: function(camera, meshInstance) {
-            if (!meshInstance.visible) return false;
-
-            meshPos = meshInstance.aabb.center;
-            if (meshInstance._aabb._radiusVer !== meshInstance._aabbVer) {
-                meshInstance._aabb._radius = meshInstance._aabb.halfExtents.length();
-                meshInstance._aabb._radiusVer = meshInstance._aabbVer;
-            }
-
-            tempSphere.radius = meshInstance._aabb._radius;
-            tempSphere.center = meshPos;
-
-            return camera.frustum.containsSphere(tempSphere);
-        },
-
-        getShadowCamera: function(device, light) {
-            var shadowCam = light._shadowCamera;
-            var shadowBuffer;
-
-            if (shadowCam === null) {
-                shadowCam = light._shadowCamera = createShadowCamera(device, light._shadowType, light._type);
-                createShadowBuffer(device, light);
-            } else {
-                shadowBuffer = shadowCam.renderTarget;
-                if ((shadowBuffer.width !== light._shadowResolution) || (shadowBuffer.height !== light._shadowResolution)) {
-                    createShadowBuffer(device, light);
-                }
-            }
-
-            return shadowCam;
-        },
-
-        updateCameraFrustum: function(camera) {
-            if (camera.vrDisplay && camera.vrDisplay.presenting) {
-                projMat = camera.vrDisplay.combinedProj;
-                var parent = camera._node.getParent();
-                if (parent) {
-                    viewMat.copy(parent.getWorldTransform()).mul(camera.vrDisplay.combinedViewInv).invert();
-                } else {
-                    viewMat.copy(camera.vrDisplay.combinedView);
-                }
-                viewInvMat.copy(viewMat).invert();
-                this.viewInvId.setValue(viewInvMat.data);
-                camera.frustum.update(projMat, viewMat);
-                return;
-            }
-
-            projMat = camera.getProjectionMatrix();
-            if (camera.overrideCalculateProjection) camera.calculateProjection(projMat, pc.VIEW_CENTER);
-
-            if (camera.overrideCalculateTransform) {
-                camera.calculateTransform(viewInvMat, pc.VIEW_CENTER);
-            } else {
-                var pos = camera._node.getPosition();
-                var rot = camera._node.getRotation();
-                viewInvMat.setTRS(pos, rot, pc.Vec3.ONE);
-                this.viewInvId.setValue(viewInvMat.data);
-            }
-            viewMat.copy(viewInvMat).invert();
-
-            camera.frustum.update(projMat, viewMat);
-        },
-
-        // make sure colorWrite is set to true to all channels, if you want to fully clear the target
-        setCamera: function (camera, target, clear, cullBorder) {
-            var vrDisplay = camera.vrDisplay;
-            if (!vrDisplay || !vrDisplay.presenting) {
-                // Projection Matrix
-                projMat = camera.getProjectionMatrix();
-                if (camera.overrideCalculateProjection) camera.calculateProjection(projMat, pc.VIEW_CENTER);
-                this.projId.setValue(projMat.data);
-
-                // ViewInverse Matrix
-                if (camera.overrideCalculateTransform) {
-                    camera.calculateTransform(viewInvMat, pc.VIEW_CENTER);
-                } else {
-                    var pos = camera._node.getPosition();
-                    var rot = camera._node.getRotation();
-                    viewInvMat.setTRS(pos, rot, pc.Vec3.ONE);
-                }
-                this.viewInvId.setValue(viewInvMat.data);
-
-                // View Matrix
-                viewMat.copy(viewInvMat).invert();
-                this.viewId.setValue(viewMat.data);
-
-                // View 3x3
-                mat3FromMat4(viewMat3, viewMat);
-                this.viewId3.setValue(viewMat3.data);
-
-                // ViewProjection Matrix
-                viewProjMat.mul2(projMat, viewMat);
-                this.viewProjId.setValue(viewProjMat.data);
-
-                // View Position (world space)
-                this.viewPosId.setValue(camera._node.getPosition().data);
-
-                camera.frustum.update(projMat, viewMat);
-            } else {
-                // Projection LR
-                projL = vrDisplay.leftProj;
-                projR = vrDisplay.rightProj;
-                projMat = vrDisplay.combinedProj;
-                if (camera.overrideCalculateProjection) {
-                    camera.calculateProjection(projL, pc.VIEW_LEFT);
-                    camera.calculateProjection(projR, pc.VIEW_RIGHT);
-                    camera.calculateProjection(projMat, pc.VIEW_CENTER);
-                }
-
-                if (camera.overrideCalculateTransform) {
-                    camera.calculateTransform(viewInvL, pc.VIEW_LEFT);
-                    camera.calculateTransform(viewInvR, pc.VIEW_RIGHT);
-                    camera.calculateTransform(viewInvMat, pc.VIEW_CENTER);
-                    viewL.copy(viewInvL).invert();
-                    viewR.copy(viewInvR).invert();
-                    viewMat.copy(viewInvMat).invert();
-                } else {
-                    var parent = camera._node.getParent();
-                    if (parent) {
-                        var transform = parent.getWorldTransform();
-
-                        // ViewInverse LR (parent)
-                        viewInvL.mul2(transform, vrDisplay.leftViewInv);
-                        viewInvR.mul2(transform, vrDisplay.rightViewInv);
-
-                        // View LR (parent)
-                        viewL.copy(viewInvL).invert();
-                        viewR.copy(viewInvR).invert();
-
-                        // Combined view (parent)
-                        viewMat.copy(parent.getWorldTransform()).mul(vrDisplay.combinedViewInv).invert();
-                    } else {
-                        // ViewInverse LR
-                        viewInvL.copy(vrDisplay.leftViewInv);
-                        viewInvR.copy(vrDisplay.rightViewInv);
-
-                        // View LR
-                        viewL.copy(vrDisplay.leftView);
-                        viewR.copy(vrDisplay.rightView);
-
-                        // Combined view
-                        viewMat.copy(vrDisplay.combinedView);
-                    }
-                }
-
-                // View 3x3 LR
-                mat3FromMat4(viewMat3L, viewL);
-                mat3FromMat4(viewMat3R, viewR);
-
-                // ViewProjection LR
-                viewProjMatL.mul2(projL, viewL);
-                viewProjMatR.mul2(projR, viewR);
-
-                // View Position LR
-                viewPosL.data[0] = viewInvL.data[12];
-                viewPosL.data[1] = viewInvL.data[13];
-                viewPosL.data[2] = viewInvL.data[14];
-
-                viewPosR.data[0] = viewInvR.data[12];
-                viewPosR.data[1] = viewInvR.data[13];
-                viewPosR.data[2] = viewInvR.data[14];
-
-                camera.frustum.update(projMat, viewMat);
-            }
-
-            // Near and far clip values
-            this.nearClipId.setValue(camera._nearClip);
-            this.farClipId.setValue(camera._farClip);
-
-            var device = this.device;
-            device.setRenderTarget(target);
-            device.updateBegin();
-
-            var rect = camera.getRect();
-            var pixelWidth = target ? target.width : device.width;
-            var pixelHeight = target ? target.height : device.height;
-            var x = Math.floor(rect.x * pixelWidth);
-            var y = Math.floor(rect.y * pixelHeight);
-            var w = Math.floor(rect.width * pixelWidth);
-            var h = Math.floor(rect.height * pixelHeight);
-            device.setViewport(x, y, w, h);
-            device.setScissor(x, y, w, h);
-            if (clear) device.clear(camera._clearOptions); // clear full RT
-
-            rect = camera._scissorRect;
-            x = Math.floor(rect.x * pixelWidth);
-            y = Math.floor(rect.y * pixelHeight);
-            w = Math.floor(rect.width * pixelWidth);
-            h = Math.floor(rect.height * pixelHeight);
-            device.setScissor(x, y, w, h);
-
-            if (cullBorder) device.setScissor(1, 1, pixelWidth-2, pixelHeight-2); // optionally clip borders when rendering
-        },
-
-        dispatchGlobalLights: function (scene) {
-            var i;
-            this.mainLight = -1;
-
-            var scope = this.device.scope;
-
-            this.ambientColor[0] = scene.ambientLight.data[0];
-            this.ambientColor[1] = scene.ambientLight.data[1];
-            this.ambientColor[2] = scene.ambientLight.data[2];
-            if (scene.gammaCorrection) {
-                for(i=0; i<3; i++) {
-                    this.ambientColor[i] = Math.pow(this.ambientColor[i], 2.2);
-                }
-            }
-            this.ambientId.setValue(this.ambientColor);
-            this.exposureId.setValue(scene.exposure);
-            if (scene._skyboxModel) this.skyboxIntensityId.setValue(scene.skyboxIntensity);
-        },
-
-        _resolveLight: function (scope, i) {
-            var light = "light" + i;
-            this.lightColorId[i] = scope.resolve(light + "_color");
-            this.lightDirId[i] = scope.resolve(light + "_direction");
-            this.lightShadowMapId[i] = scope.resolve(light + "_shadowMap");
-            this.lightShadowMatrixId[i] = scope.resolve(light + "_shadowMatrix");
-            this.lightShadowParamsId[i] = scope.resolve(light + "_shadowParams");
-            this.lightShadowMatrixVsId[i] = scope.resolve(light + "_shadowMatrixVS");
-            this.lightShadowParamsVsId[i] = scope.resolve(light + "_shadowParamsVS");
-            this.lightDirVsId[i] = scope.resolve(light + "_directionVS");
-            this.lightRadiusId[i] = scope.resolve(light + "_radius");
-            this.lightPosId[i] = scope.resolve(light + "_position");
-            this.lightInAngleId[i] = scope.resolve(light + "_innerConeAngle");
-            this.lightOutAngleId[i] = scope.resolve(light + "_outerConeAngle");
-            this.lightPosVsId[i] = scope.resolve(light + "_positionVS");
-            this.lightCookieId[i] = scope.resolve(light + "_cookie");
-            this.lightCookieIntId[i] = scope.resolve(light + "_cookieIntensity");
-            this.lightCookieMatrixId[i] = scope.resolve(light + "_cookieMatrix");
-            this.lightCookieOffsetId[i] = scope.resolve(light + "_cookieOffset");
-        },
-
-        dispatchDirectLights: function (dirs, scene, mask) {
-            var numDirs = dirs.length;
-            var i;
-            var directional, wtm;
-            var cnt = 0;
-            this.mainLight = -1;
-
-            var scope = this.device.scope;
-
-            for (i = 0; i < numDirs; i++) {
-                if (!(dirs[i]._mask & mask)) continue;
-
-                directional = dirs[i];
-                wtm = directional._node.getWorldTransform();
-
-                if (!this.lightColorId[cnt]) {
-                    this._resolveLight(scope, cnt);
-                }
-
-                this.lightColorId[cnt].setValue(scene.gammaCorrection? directional._linearFinalColor.data : directional._finalColor.data);
-
-                // Directionals shine down the negative Y axis
-                wtm.getY(directional._direction).scale(-1);
-                this.lightDirId[cnt].setValue(directional._direction.normalize().data);
-
-                if (directional.castShadows) {
-                    var shadowMap = directional._isPcf && this.device.webgl2 ?
-                            directional._shadowCamera.renderTarget.depthBuffer :
-                            directional._shadowCamera.renderTarget.colorBuffer;
-
-                    // make bias dependent on far plane because it's not constant for direct light
-                    var bias;
-                    if (directional._isVsm) {
-                        bias = -0.00001*20;
-                    } else {
-                        bias = (directional.shadowBias / directional._shadowCamera._farClip) * 100;
-                        if (!this.device.webgl2 && this.device.extStandardDerivatives) bias *= -100;
-                    }
-                    var normalBias = directional._isVsm ?
-                        directional.vsmBias / (directional._shadowCamera._farClip / 7.0)
-                         : directional._normalOffsetBias;
-
-                    this.lightShadowMapId[cnt].setValue(shadowMap);
-                    this.lightShadowMatrixId[cnt].setValue(directional._shadowMatrix.data);
-                    var params = directional._rendererParams;
-                    if (params.length!==3) params.length = 3;
-                    params[0] = directional._shadowResolution;
-                    params[1] = normalBias;
-                    params[2] = bias;
-                    this.lightShadowParamsId[cnt].setValue(params);
-                    if (this.mainLight < 0) {
-                        this.lightShadowMatrixVsId[cnt].setValue(directional._shadowMatrix.data);
-                        this.lightShadowParamsVsId[cnt].setValue(params);
-                        this.lightDirVsId[cnt].setValue(directional._direction.normalize().data);
-                        this.mainLight = i;
-                    }
-                }
-                cnt++;
-            }
-            return cnt;
-        },
-
-        dispatchPointLight: function (scene, scope, point, cnt) {
-            var wtm = point._node.getWorldTransform();
-
-            if (!this.lightColorId[cnt]) {
-                this._resolveLight(scope, cnt);
-            }
-
-            this.lightRadiusId[cnt].setValue(point.attenuationEnd);
-            this.lightColorId[cnt].setValue(scene.gammaCorrection? point._linearFinalColor.data : point._finalColor.data);
-            wtm.getTranslation(point._position);
-            this.lightPosId[cnt].setValue(point._position.data);
-
-            if (point.castShadows) {
-                var shadowMap = point._shadowCamera.renderTarget.colorBuffer;
-                this.lightShadowMapId[cnt].setValue(shadowMap);
-                var params = point._rendererParams;
-                if (params.length!==4) params.length = 4;
-                params[0] = point._shadowResolution;
-                params[1] = point._normalOffsetBias;
-                params[2] = point.shadowBias;
-                params[3] = 1.0 / point.attenuationEnd;
-                this.lightShadowParamsId[cnt].setValue(params);
-            }
-            if (point._cookie) {
-                this.lightCookieId[cnt].setValue(point._cookie);
-                this.lightShadowMatrixId[cnt].setValue(wtm.data);
-                this.lightCookieIntId[cnt].setValue(point.cookieIntensity);
-            }
-        },
-
-        dispatchSpotLight: function (scene, scope, spot, cnt) {
-            var wtm = spot._node.getWorldTransform();
-
-            if (!this.lightColorId[cnt]) {
-                this._resolveLight(scope, cnt);
-            }
-
-            this.lightInAngleId[cnt].setValue(spot._innerConeAngleCos);
-            this.lightOutAngleId[cnt].setValue(spot._outerConeAngleCos);
-            this.lightRadiusId[cnt].setValue(spot.attenuationEnd);
-            this.lightColorId[cnt].setValue(scene.gammaCorrection? spot._linearFinalColor.data : spot._finalColor.data);
-            wtm.getTranslation(spot._position);
-            this.lightPosId[cnt].setValue(spot._position.data);
-            // Spots shine down the negative Y axis
-            wtm.getY(spot._direction).scale(-1);
-            this.lightDirId[cnt].setValue(spot._direction.normalize().data);
-
-            if (spot.castShadows) {
-                var bias;
-                if (spot._isVsm) {
-                    bias = -0.00001*20;
-                } else {
-                    bias = spot.shadowBias * 20; // approx remap from old bias values
-                    if (!this.device.webgl2 && this.device.extStandardDerivatives) bias *= -100;
-                }
-                var normalBias = spot._isVsm ?
-                    spot.vsmBias / (spot.attenuationEnd / 7.0)
-                    : spot._normalOffsetBias;
-
-                var shadowMap = spot._isPcf && this.device.webgl2 ?
-                            spot._shadowCamera.renderTarget.depthBuffer :
-                            spot._shadowCamera.renderTarget.colorBuffer;
-                this.lightShadowMapId[cnt].setValue(shadowMap);
-                this.lightShadowMatrixId[cnt].setValue(spot._shadowMatrix.data);
-                var params = spot._rendererParams;
-                if (params.length!==4) params.length = 4;
-                params[0] = spot._shadowResolution;
-                params[1] = normalBias;
-                params[2] = bias;
-                params[3] = 1.0 / spot.attenuationEnd;
-                this.lightShadowParamsId[cnt].setValue(params);
-                if (this.mainLight < 0) {
-                    this.lightShadowMatrixVsId[cnt].setValue(spot._shadowMatrix.data);
-                    this.lightShadowParamsVsId[cnt].setValue(params);
-                    this.lightPosVsId[cnt].setValue(spot._position.data);
-                    this.mainLight = i;
-                }
-            }
-            if (spot._cookie) {
-                this.lightCookieId[cnt].setValue(spot._cookie);
-                if (!spot.castShadows) {
-                    var shadowCam = this.getShadowCamera(this.device, spot);
-                    var shadowCamNode = shadowCam._node;
-
-                    shadowCamNode.setPosition(spot._node.getPosition());
-                    shadowCamNode.setRotation(spot._node.getRotation());
-                    shadowCamNode.rotateLocal(-90, 0, 0);
-
-                    shadowCam.projection = pc.PROJECTION_PERSPECTIVE;
-                    shadowCam.aspectRatio = 1;
-                    shadowCam.fov = spot._outerConeAngle * 2;
-
-                    shadowCamView.setTRS(shadowCamNode.getPosition(), shadowCamNode.getRotation(), pc.Vec3.ONE).invert();
-                    shadowCamViewProj.mul2(shadowCam.getProjectionMatrix(), shadowCamView);
-                    spot._shadowMatrix.mul2(scaleShift, shadowCamViewProj);
-                }
-                this.lightShadowMatrixId[cnt].setValue(spot._shadowMatrix.data);
-                this.lightCookieIntId[cnt].setValue(spot.cookieIntensity);
-                if (spot._cookieTransform) {
-                    this.lightCookieMatrixId[cnt].setValue(spot._cookieTransform.data);
-                    this.lightCookieOffsetId[cnt].setValue(spot._cookieOffset.data);
-                }
-            }
-        },
-
-        dispatchLocalLights: function (sortedLights, scene, mask, usedDirLights, staticLightList) {
-            var i;
-            var point, spot;
-
-            var pnts = sortedLights[pc.LIGHTTYPE_POINT];
-            var spts = sortedLights[pc.LIGHTTYPE_SPOT];
-
-            var numDirs = usedDirLights;
-            var numPnts = pnts.length;
-            var numSpts = spts.length;
-            var cnt = numDirs;
-
-            var scope = this.device.scope;
-
-            for (i = 0; i < numPnts; i++) {
-                point = pnts[i];
-                if (!(point._mask & mask)) continue;
-                if (point.isStatic) continue;
-                this.dispatchPointLight(scene, scope, point, cnt);
-                cnt++;
-            }
-
-            var staticId = 0;
-            if (staticLightList) {
-                point = staticLightList[staticId];
-                while(point && point._type === pc.LIGHTTYPE_POINT) {
-                    this.dispatchPointLight(scene, scope, point, cnt);
-                    cnt++;
-                    staticId++;
-                    point = staticLightList[staticId];
-                }
-            }
-
-            for (i = 0; i < numSpts; i++) {
-                spot = spts[i];
-                if (!(spot._mask & mask)) continue;
-                if (spot.isStatic) continue;
-                this.dispatchSpotLight(scene, scope, spot, cnt);
-                cnt++;
-            }
-
-            if (staticLightList) {
-                spot = staticLightList[staticId];
-                while(spot && spot._type === pc.LIGHTTYPE_SPOT) {
-                    this.dispatchSpotLight(scene, scope, spot, cnt);
-                    cnt++;
-                    staticId++;
-                    spot = staticLightList[staticId];
-                }
-            }
-        },
-
-        cull: function(camera, drawCalls, visibleList) {
-            // #ifdef PROFILER
-            var cullTime = pc.now();
-            // #endif
-
-            var visibleLength = 0;
-            var i, drawCall, visible;
-            var drawCallsCount = drawCalls.length;
-
-            var cullingMask = camera.cullingMask || 0xFFFFFFFF; // if missing assume camera's default value
-
-            if (!camera.frustumCulling) {
-                for (i = 0; i < drawCallsCount; i++) {
-                    // need to copy array anyway because sorting will happen and it'll break original draw call order assumption
-                    drawCall = drawCalls[i];
-                    if (!drawCall.visible && !drawCall.command) continue;
-
-                    // if the object's mask AND the camera's cullingMask is zero then the game object will be invisible from the camera
-                    if (drawCall.mask && (drawCall.mask & cullingMask) === 0) continue;
-
-                    visibleList[visibleLength] = drawCall;
-                    visibleLength++;
-                    drawCall._visibleThisFrame = true;
-                }
-                return visibleLength;
-            }
-
-            for (i = 0; i < drawCallsCount; i++) {
-                drawCall = drawCalls[i];
-                if (!drawCall.command) {
-                    if (!drawCall.visible) continue; // use visible property to quickly hide/show meshInstances
-                    visible = true;
-
-                    // if the object's mask AND the camera's cullingMask is zero then the game object will be invisible from the camera
-                    if (drawCall.mask && (drawCall.mask & cullingMask) === 0) continue;
-
-                    // Don't cull fx/hud/gizmo
-                    if (drawCall.layer > pc.LAYER_FX) {
-                        if (drawCall.cull) {
-                            visible = this._isVisible(camera, drawCall);
-                        }
-                    }
-
-                    if (visible) {
-                        visibleList[visibleLength] = drawCall;
-                        visibleLength++;
-                        drawCall._visibleThisFrame = true;
-                    }
-                } else {
-                    visibleList[visibleLength] = drawCall;
-                    visibleLength++;
-                    drawCall._visibleThisFrame = true;
-                }
-            }
-
-            // #ifdef PROFILER
-            this._cullTime += pc.now() - cullTime;
-            // #endif
-
-            return visibleLength;
-        },
-
-        cullLights: function(camera, lights) {
-            var i, light, type;
-            for (i = 0; i < lights.length; i++) {
-                light = lights[i];
-                type = light._type;
-                if (light.castShadows && light._enabled && light.shadowUpdateMode!==pc.SHADOWUPDATE_NONE) {
-                    if (type !== pc.LIGHTTYPE_DIRECTIONAL) {
-                        light.getBoundingSphere(tempSphere);
-                        if (!camera.frustum.containsSphere(tempSphere)) continue;
-                        light._visibleThisFrame = true;
-                    }
-                }
-            }
-        },
-
-        updateCpuSkinMatrices: function(drawCalls) {
-            var drawCallsCount = drawCalls.length;
-            if (drawCallsCount === 0) return;
-
-            // #ifdef PROFILER
-            var skinTime = pc.now();
-            // #endif
-
-            var i, skin;
-            for (i = 0; i < drawCallsCount; i++) {
-                skin = drawCalls[i].skinInstance;
-                if (skin) {
-                    skin.updateMatrices();
-                    skin._dirty = true;
-                }
-            }
-
-            // #ifdef PROFILER
-            this._skinTime += pc.now() - skinTime;
-            // #endif
-        },
-
-        updateGpuSkinMatrices: function(drawCalls) {
-            // #ifdef PROFILER
-            var skinTime = pc.now();
-            // #endif
-
-            var i, skin;
-            var drawCallsCount = drawCalls.length;
-            for (i = 0; i < drawCallsCount; i++) {
-                if (!drawCalls[i]._visibleThisFrame) continue;
-                skin = drawCalls[i].skinInstance;
-                if (skin) {
-                    if (skin._dirty) {
-                        skin.updateMatrixPalette();
-                        skin._dirty = false;
-                    }
-                }
-            }
-
-            // #ifdef PROFILER
-            this._skinTime += pc.now() - skinTime;
-            // #endif
-        },
-
-        updateMorphedBounds: function(drawCalls) {
-            // #ifdef PROFILER
-            var morphTime = pc.now();
-            // #endif
-
-            var i, morph;
-            var drawCallsCount = drawCalls.length;
-            for (i = 0; i < drawCallsCount; i++) {
-                morph = drawCalls[i].morphInstance;
-                if (morph && morph._dirty) {
-                    morph.updateBounds(drawCalls[i].mesh);
-                }
-            }
-            // #ifdef PROFILER
-            this._morphTime += pc.now() - morphTime;
-            // #endif
-        },
-
-        updateMorphing: function(drawCalls) {
-            // #ifdef PROFILER
-            var morphTime = pc.now();
-            // #endif
-
-            var i, morph;
-            var drawCallsCount = drawCalls.length;
-            for (i = 0; i < drawCallsCount; i++) {
-                if (!drawCalls[i]._visibleThisFrame) continue;
-                morph = drawCalls[i].morphInstance;
-                if (morph && morph._dirty) {
-                    morph.update(drawCalls[i].mesh);
-                    morph._dirty = false;
-                }
-            }
-            // #ifdef PROFILER
-            this._morphTime += pc.now() - morphTime;
-            // #endif
-        },
-
-        setBaseConstants: function(device, material) {
-            // Cull mode
-            device.setCullMode(material.cull);
-            // Alpha test
-            if (material.opacityMap) {
-                this.opacityMapId.setValue(material.opacityMap);
-                this.alphaTestId.setValue(material.alphaTest);
-            }
-        },
-
-        setSkinning: function(device, meshInstance, material) {
-            if (meshInstance.skinInstance) {
-                this._skinDrawCalls++;
-                this.skinPosOffsetId.setValue(meshInstance.skinInstance.rootNode.getPosition().data);
-                if (device.supportsBoneTextures) {
-                    boneTexture = meshInstance.skinInstance.boneTexture;
-                    this.boneTextureId.setValue(boneTexture);
-                    boneTextureSize[0] = boneTexture.width;
-                    boneTextureSize[1] = boneTexture.height;
-                    this.boneTextureSizeId.setValue(boneTextureSize);
-                } else {
-                    this.poseMatrixId.setValue(meshInstance.skinInstance.matrixPalette);
-                }
-            }
-        },
-
-        drawInstance: function(device, meshInstance, mesh, style, normal) {
-            instancingData = meshInstance.instancingData;
-            if (instancingData) {
-                this._instancedDrawCalls++;
-                this._removedByInstancing += instancingData.count;
-                device.setVertexBuffer(instancingData._buffer, 1, instancingData.offset);
-                device.draw(mesh.primitive[style], instancingData.count);
-                if (instancingData._buffer === pc._autoInstanceBuffer) {
-                    meshInstance.instancingData = null;
-                    return instancingData.count - 1;
-                }
-            } else {
-                modelMatrix = meshInstance.node.worldTransform;
-                this.modelMatrixId.setValue(modelMatrix.data);
-
-                if (normal) {
-                    normalMatrix = meshInstance.node.normalMatrix;
-                    if (meshInstance.node._dirtyNormal) {
-                        modelMatrix.invertTo3x3(normalMatrix);
-                        normalMatrix.transpose();
-                        meshInstance.node._dirtyNormal = false;
-                    }
-                    this.normalMatrixId.setValue(normalMatrix.data);
-                }
-
-                device.draw(mesh.primitive[style]);
-                return 0;
-            }
-        },
-
-        // used for stereo
-        drawInstance2: function(device, meshInstance, mesh, style) {
-            instancingData = meshInstance.instancingData;
-            if (instancingData) {
-                this._instancedDrawCalls++;
-                this._removedByInstancing += instancingData.count;
-                device.setVertexBuffer(instancingData._buffer, 1, instancingData.offset);
-                device.draw(mesh.primitive[style], instancingData.count);
-                if (instancingData._buffer === pc._autoInstanceBuffer) {
-                    meshInstance.instancingData = null;
-                    return instancingData.count - 1;
-                }
-            } else {
-                // matrices are already set
-                device.draw(mesh.primitive[style]);
-                return 0;
-            }
-        },
-
-        findShadowShader: function(meshInstance, type, shadowType, scene) {
-            if (shadowType >= numShadowModes) shadowType -= numShadowModes;
-            var material = meshInstance.material;
-            var smode = shadowType + type * numShadowModes;
-            
-            if (!material.shader) {
-                material.updateShader(this.device, scene, meshInstance._shaderDefs, meshInstance._staticLightList);
-            }
-
-            return this.library.getProgram('depthrgba', {
-                                skin: !!meshInstance.skinInstance,
-                                opacityMap: !!material.opacityMap,
-                                opacityChannel: material.opacityMap? (material.opacityMapChannel || 'r') : null,
-                                shadowType: shadowType,
-                                instancing: meshInstance.instancingData,
-                                type: type,
-                                chunks: material.chunks,
-                                attributes: material.shader.definition.attributes
-                            });
-        },
-
-<<<<<<< HEAD
-        renderShadows: function(lights, cameraPass) {
-            var device = this.device;
-=======
-        renderShadows: function(device, camera, drawCalls, lights, scene) {
->>>>>>> 1d16c56a
-            // #ifdef PROFILER
-            var shadowMapStartTime = pc.now();
-            // #endif
-            var i, j, light, shadowShader, type, shadowCam, shadowCamNode, lightNode, pass, passes, frustumSize, shadowType, smode;
-            var unitPerTexel, delta, p;
-            var minx, miny, minz, maxx, maxy, maxz, centerx, centery;
-            var opChan;
-            var visible, cullTime, numInstances;
-            var meshInstance, mesh, material;
-            var style;
-            var emptyAabb;
-            var drawCallAabb;
-            var settings;
-            var visibleList, visibleLength;
-
-            var passFlag = 1 << pc.SHADER_SHADOW;
-            var paramName, parameter, parameters;
-
-            for (i = 0; i < lights.length; i++) {
-                light = lights[i];
-                type = light._type;
-
-                if (light.castShadows && light._enabled && light.shadowUpdateMode !== pc.SHADOWUPDATE_NONE && light._visibleThisFrame) {
-
-                    shadowCam = this.getShadowCamera(device, light);
-                    shadowCamNode = shadowCam._node;
-                    lightNode = light._node;
-                    pass = 0;
-                    passes = 1;
-
-                    if (type === pc.LIGHTTYPE_DIRECTIONAL) {
-                        if (light._visibleLength[cameraPass] < 0) continue; // prevent light from rendering more than once for this camera
-                        settings = light._visibleCameraSettings[cameraPass];
-                        shadowCamNode.setPosition(settings.x, settings.y, settings.z);
-                        shadowCam.orthoHeight = settings.orthoHeight;
-                        shadowCam.farClip = settings.farClip;
-                        pass = cameraPass;
-
-                    } else if (type === pc.LIGHTTYPE_SPOT) {
-                        this.viewPosId.setValue(shadowCamNode.getPosition().data);
-                        this.shadowMapLightRadiusId.setValue(light.attenuationEnd);
-
-                    } else if (type === pc.LIGHTTYPE_POINT) {
-                        this.viewPosId.setValue(shadowCamNode.getPosition().data);
-                        this.shadowMapLightRadiusId.setValue(light.attenuationEnd);
-                        passes = 6;
-
-                    }
-
-                    if (type !== pc.LIGHTTYPE_POINT) {
-                        shadowCamView.setTRS(shadowCamNode.getPosition(), shadowCamNode.getRotation(), pc.Vec3.ONE).invert();
-                        shadowCamViewProj.mul2(shadowCam.getProjectionMatrix(), shadowCamView);
-                        light._shadowMatrix.mul2(scaleShift, shadowCamViewProj);
-                    }
-
-                    if (device.webgl2) {
-                        if (type === pc.LIGHTTYPE_POINT) {
-                            device.setDepthBias(false);
-                        } else {
-                            device.setDepthBias(true);
-                            device.setDepthBiasValues(light.shadowBias * -1000.0, light.shadowBias * -1000.0);
-                        }
-                    } else if (device.extStandardDerivatives) {
-                        if (type === pc.LIGHTTYPE_POINT) {
-                            this.polygonOffset[0] = 0;
-                            this.polygonOffset[1] = 0;
-                            this.polygonOffsetId.setValue(this.polygonOffset);
-                        } else {
-                            this.polygonOffset[0] = light.shadowBias * -1000.0;
-                            this.polygonOffset[1] = light.shadowBias * -1000.0;
-                            this.polygonOffsetId.setValue(this.polygonOffset);
-                        }
-                    }
-
-                    if (light.shadowUpdateMode === pc.SHADOWUPDATE_THISFRAME) light.shadowUpdateMode = pc.SHADOWUPDATE_NONE;
-
-                    this._shadowMapUpdates += passes;
-
-                    // Set standard shadowmap states
-                    device.setBlending(false);
-                    device.setDepthWrite(true);
-                    device.setDepthTest(true);
-                    if (light._isPcf && device.webgl2 && type !== pc.LIGHTTYPE_POINT) {
-                        device.setColorWrite(false, false, false, false);
-                    } else {
-                        device.setColorWrite(true, true, true, true);
-                    }
-
-                    if (pass) {
-                        passes = pass + 1; // predefined single pass
-                    } else {
-                        pass = 0; // point light passes
-                    }
-
-                    while(pass < passes) {
-                        if (type === pc.LIGHTTYPE_POINT) {
-                            shadowCamNode.setRotation(pointLightRotations[pass]);
-                            shadowCam.renderTarget = light._shadowCubeMap[pass];
-                        }
-
-                        this.setCamera(shadowCam, shadowCam.renderTarget, true, type !== pc.LIGHTTYPE_POINT);
-
-                        visibleList = light._visibleList[pass];
-                        visibleLength = light._visibleLength[pass];
-
-                        // Sort shadow casters
-                        shadowType = light._shadowType;
-                        smode = shadowType + type * numShadowModes;
-
-                        // Render
-                        for (j = 0, numInstances = visibleLength; j < numInstances; j++) {
-                            meshInstance = visibleList[j];
-                            mesh = meshInstance.mesh;
-                            material = meshInstance.material;
-
-                            // set basic material states/parameters
-                            this.setBaseConstants(device, material);
-                            this.setSkinning(device, meshInstance, material);
-
-                            if (material.chunks) {
-                                // Uniforms I (shadow): material
-                                parameters = material.parameters;
-                                for (paramName in parameters) {
-                                    parameter = parameters[paramName];
-                                    if (parameter.passFlags & passFlag) {
-                                        if (!parameter.scopeId) {
-                                            parameter.scopeId = device.scope.resolve(paramName);
-                                        }
-                                        parameter.scopeId.setValue(parameter.data);
-                                    }
-                                }
-                                // Uniforms II (shadow): meshInstance overrides
-                                parameters = meshInstance.parameters;
-                                for (paramName in parameters) {
-                                    parameter = parameters[paramName];
-                                    if (parameter.passFlags & passFlag) {
-                                        if (!parameter.scopeId) {
-                                            parameter.scopeId = device.scope.resolve(paramName);
-                                        }
-                                        parameter.scopeId.setValue(parameter.data);
-                                    }
-                                }
-                            }
-
-                            // set shader
-                            shadowShader = meshInstance._shader[pc.SHADER_SHADOW + smode];
-                            if (!shadowShader) {
-                                shadowShader = this.findShadowShader(meshInstance, type, shadowType, scene);
-                                meshInstance._shader[pc.SHADER_SHADOW + smode] = shadowShader;
-                                meshInstance._key[pc.SORTKEY_DEPTH] = getDepthKey(meshInstance);
-                            }
-                            device.setShader(shadowShader);
-                            // set buffers
-                            style = meshInstance.renderStyle;
-                            device.setVertexBuffer((meshInstance.morphInstance && meshInstance.morphInstance._vertexBuffer) ?
-                                meshInstance.morphInstance._vertexBuffer : mesh.vertexBuffer, 0);
-                            device.setIndexBuffer(mesh.indexBuffer[style]);
-                            // draw
-                            j += this.drawInstance(device, meshInstance, mesh, style);
-                            this._shadowDrawCalls++;
-                        }
-                        pass++;
-                        if (type === pc.LIGHTTYPE_DIRECTIONAL) light._visibleLength[cameraPass] = -1; // prevent light from rendering more than once for this camera
-                    } // end pass
-
-                    if (light._isVsm) {
-                        var filterSize = light._vsmBlurSize;
-                        if (filterSize > 1) {
-                            var origShadowMap = shadowCam.renderTarget;
-                            var tempRt = getShadowMapFromCache(device, light._shadowResolution, light._shadowType, 1);
-
-                            var blurMode = light.vsmBlurMode;
-                            var blurShader = (light._shadowType === pc.SHADOW_VSM8? this.blurPackedVsmShader : this.blurVsmShader)[blurMode][filterSize];
-                            if (!blurShader) {
-                                this.blurVsmWeights[filterSize] = gaussWeights(filterSize);
-                                var chunks = pc.shaderChunks;
-                                (light._shadowType === pc.SHADOW_VSM8? this.blurPackedVsmShader : this.blurVsmShader)[blurMode][filterSize] = blurShader =
-                                    chunks.createShaderFromCode(this.device, chunks.fullscreenQuadVS,
-                                    "#define SAMPLES " + filterSize + "\n" +
-                                    (light._shadowType === pc.SHADOW_VSM8? this.blurPackedVsmShaderCode : this.blurVsmShaderCode)
-                                    [blurMode], "blurVsm" + blurMode + "" + filterSize + "" + (light._shadowType === pc.SHADOW_VSM8));
-                            }
-
-                            blurScissorRect.z = light._shadowResolution - 2;
-                            blurScissorRect.w = blurScissorRect.z;
-
-                            // Blur horizontal
-                            this.sourceId.setValue(origShadowMap.colorBuffer);
-                            pixelOffset.x = 1.0 / light._shadowResolution;
-                            pixelOffset.y = 0.0;
-                            this.pixelOffsetId.setValue(pixelOffset.data);
-                            if (blurMode === pc.BLUR_GAUSSIAN) this.weightId.setValue(this.blurVsmWeights[filterSize]);
-                            pc.drawQuadWithShader(device, tempRt, blurShader, null, blurScissorRect);
-
-                            // Blur vertical
-                            this.sourceId.setValue(tempRt.colorBuffer);
-                            pixelOffset.y = pixelOffset.x;
-                            pixelOffset.x = 0.0;
-                            this.pixelOffsetId.setValue(pixelOffset.data);
-                            pc.drawQuadWithShader(device, origShadowMap, blurShader, null, blurScissorRect);
-                        }
-                    }
-                }
-            }
-
-            if (device.webgl2) {
-                device.setDepthBias(false);
-            } else if (device.extStandardDerivatives) {
-                this.polygonOffset[0] = 0;
-                this.polygonOffset[1] = 0;
-                this.polygonOffsetId.setValue(this.polygonOffset);
-            }
-
-            // #ifdef PROFILER
-            this._shadowMapTime += pc.now() - shadowMapStartTime;
-            // #endif
-        },
-
-        updateShader: function(meshInstance, objDefs, staticLightList, pass, sortedLights) {
-            meshInstance.material.updateShader(this.device, this.scene, objDefs, staticLightList, pass, sortedLights);
-            meshInstance._shader[pass] = meshInstance.material.shader;
-        },
-
-<<<<<<< HEAD
-        renderForward: function(camera, drawCalls, drawCallsCount, sortedLights, pass, cullingMask, drawCallback, layer) {
-            var device = this.device;
-            var scene = this.scene;
-=======
-        renderDepth: function(device, camera, drawCalls) {
-            // #ifdef PROFILER
-            var startTime = pc.now();
-            // #endif
-
-            if (camera._renderDepthRequests) {
-                var i;
-                var shadowType;
-                var rect = camera._rect;
-
-                var target = camera.renderTarget;
-                var width = target? target.width : device.width;
-                var height = target? target.height : device.height;
-                width = Math.floor(rect.width * width);
-                height = Math.floor(rect.height * height);
-
-                var meshInstance, mesh, material, style, depthShader;
-
-                var vrDisplay = camera.vrDisplay;
-                var halfWidth = device.width*0.5;
-
-                drawCalls = this.filterDepthMapDrawCalls(drawCalls);
-                var drawCallsCount = drawCalls.length;
-                this.sortDrawCalls(drawCalls, this.depthSortCompare, pc.SORTKEY_DEPTH);
-                this.prepareInstancing(device, drawCalls, pc.SORTKEY_DEPTH, pc.SHADER_DEPTH);
-
-                // Recreate depth map, if size has changed
-                if (camera._depthTarget && (camera._depthTarget.width!==width || camera._depthTarget.height!==height)) {
-                    camera._depthTarget.destroy();
-                    camera._depthTarget = null;
-                }
-                // Create depth map if needed
-                if (!camera._depthTarget) {
-                    var colorBuffer = new pc.Texture(device, {
-                        format: pc.PIXELFORMAT_R8_G8_B8_A8,
-                        width: width,
-                        height: height
-                    });
-                    colorBuffer.minFilter = pc.FILTER_NEAREST;
-                    colorBuffer.magFilter = pc.FILTER_NEAREST;
-                    colorBuffer.addressU = pc.ADDRESS_CLAMP_TO_EDGE;
-                    colorBuffer.addressV = pc.ADDRESS_CLAMP_TO_EDGE;
-                    camera._depthTarget = new pc.RenderTarget(device, colorBuffer, {
-                        depth: true,
-                        stencil: device.supportsStencil
-                    });
-                }
-
-                // Set standard depth states
-                device.setBlending(false);
-                device.setColorWrite(true, true, true, true);
-                device.setDepthWrite(true);
-                device.setDepthTest(true);
-
-                // Set depth RT
-                var oldTarget = camera.renderTarget;
-                var oldClear = camera._clearOptions;
-                camera.renderTarget = camera._depthTarget;
-                camera._clearOptions = rgbaDepthClearOptions;
-                this.setCamera(camera);
-
-                // Render
-                for (i = 0; i < drawCallsCount; i++) {
-                    meshInstance = drawCalls[i];
-                    mesh = meshInstance.mesh;
-                    material = meshInstance.material;
-
-                    // set basic material states/parameters
-
-                    // Cull mode
-                    if (camera._cullFaces) {
-                        if (camera._flipFaces) {
-                            device.setCullMode(material.cull > 0 ?
-                                (material.cull === pc.CULLFACE_FRONT ? pc.CULLFACE_BACK : pc.CULLFACE_FRONT )
-                             : 0);
-                        } else {
-                            device.setCullMode(material.cull);
-                        }
-                    } else {
-                        device.setCullMode(pc.CULLFACE_NONE);
-                    }
-                    // Alpha test
-                    if (material.opacityMap) {
-                        this.opacityMapId.setValue(material.opacityMap);
-                        this.alphaTestId.setValue(material.alphaTest);
-                    }
-
-                    this.setSkinning(device, meshInstance, material);
-                    // set shader
-                    depthShader = meshInstance._shader[pc.SHADER_DEPTH];
-                    if (!depthShader) {
-                        depthShader = this.findDepthShader(meshInstance);
-                        meshInstance._shader[pc.SHADER_DEPTH] = depthShader;
-                        meshInstance._key[pc.SORTKEY_DEPTH] = getDepthKey(meshInstance);
-                    }
-                    device.setShader(depthShader);
-                    // set buffers
-                    style = meshInstance.renderStyle;
-                    device.setVertexBuffer((meshInstance.morphInstance && meshInstance.morphInstance._vertexBuffer) ?
-                        meshInstance.morphInstance._vertexBuffer : mesh.vertexBuffer, 0);
-                    device.setIndexBuffer(mesh.indexBuffer[style]);
-
-                    // draw
-                    if (vrDisplay && vrDisplay.presenting) {
-                        // Left
-                        device.setViewport(0, 0, halfWidth, device.height);
-                        this.viewProjId.setValue(viewProjMatL.data);
-                        this.viewPosId.setValue(viewPosL.data);
-                        i += this.drawInstance(device, meshInstance, mesh, style, true);
-                        this._depthDrawCalls++;
-
-                        // Right
-                        device.setViewport(halfWidth, 0, halfWidth, device.height);
-                        this.viewProjId.setValue(viewProjMatR.data);
-                        this.viewPosId.setValue(viewPosR.data);
-                        i += this.drawInstance2(device, meshInstance, mesh, style);
-                        this._depthDrawCalls++;
-                    } else {
-                        i += this.drawInstance(device, meshInstance, mesh, style);
-                        this._depthDrawCalls++;
-                    }
-                }
-
-                // Set old rt
-                camera.renderTarget = oldTarget;
-                camera._clearOptions = oldClear;
-            } else {
-                if (camera._depthTarget) {
-                    camera._depthTarget.destroy();
-                    camera._depthTarget = null;
-                }
-            }
-
-            // #ifdef PROFILER
-            this._depthMapTime += pc.now() - startTime;
-            // #endif
-        },
-
-        renderForward: function(device, camera, drawCalls, scene, pass) {
-            var passFlag = 1 << pass;
-
-            var drawCallsCount = drawCalls.length;
->>>>>>> 1d16c56a
-            var vrDisplay = camera.vrDisplay;
-
-            // #ifdef PROFILER
-            var forwardStartTime = pc.now();
-            // #endif
-
-            var i, drawCall, mesh, material, objDefs, variantKey, lightMask, style, usedDirLights;
-            var prevMeshInstance = null, prevMaterial = null, prevObjDefs, prevLightMask, prevStatic;
-            var paramName, parameter, parameters;
-            var stencilFront, stencilBack;
-
-            var halfWidth = device.width*0.5;
-
-            // Render the scene
-            for (i = 0; i < drawCallsCount; i++) {
-
-                drawCall = drawCalls[i];
-                if (cullingMask && drawCall.mask && !(cullingMask & drawCall.mask)) continue; // apply visibility override
-                
-                if (drawCall.command) {
-                    // We have a command
-                    drawCall.command();
-                } else {
-
-                    // #ifdef PROFILER
-                    if (layer) {
-                        if (layer._skipRenderCounter >= layer.skipRenderAfter) continue;
-                        layer._skipRenderCounter++;
-                    }
-                    // #endif
-
-                    // We have a mesh instance
-                    mesh = drawCall.mesh;
-                    material = drawCall.material;
-                    objDefs = drawCall._shaderDefs;
-                    lightMask = drawCall.mask;
-
-                    this.setSkinning(device, drawCall, material);
-
-                    if (material && material === prevMaterial && objDefs !== prevObjDefs) {
-                        prevMaterial = null; // force change shader if the object uses a different variant of the same material
-                    }
-
-                    if (drawCall.isStatic || prevStatic) {
-                        prevMaterial = null;
-                    }
-
-                    if (material !== prevMaterial) {
-                        this._materialSwitches++;
-                        if (!drawCall._shader[pass] || drawCall._shaderDefs !== objDefs) {
-                            if (!drawCall.isStatic) {
-                                variantKey = pass + "_" + objDefs;
-                                drawCall._shader[pass] = material.variants[variantKey];
-                                if (!drawCall._shader[pass]) {
-                                    this.updateShader(drawCall, objDefs, null, pass, sortedLights);
-                                    material.variants[variantKey] = drawCall._shader[pass];
-                                }
-                            } else {
-                                this.updateShader(drawCall, objDefs, drawCall._staticLightList, pass, sortedLights);
-                            }
-                            drawCall._shaderDefs = objDefs;
-                        }
-
-                        // #ifdef DEBUG
-                        if (!device.setShader(drawCall._shader[pass])) {
-                            console.error('Error in material "' + material.name + '" with flags ' + objDefs);
-                            drawCall.material = pc.Scene.defaultMaterial;
-                        }
-                        // #else
-                        device.setShader(drawCall._shader[pass]);
-                        // #endif
-
-                        // Uniforms I: material
-                        parameters = material.parameters;
-                        for (paramName in parameters) {
-                            parameter = parameters[paramName];
-                            if (parameter.passFlags & passFlag) {
-                                if (!parameter.scopeId) {
-                                    parameter.scopeId = device.scope.resolve(paramName);
-                                }
-                                parameter.scopeId.setValue(parameter.data);
-                            }
-                        }
-
-                        if (!prevMaterial || lightMask !== prevLightMask) {
-                            usedDirLights = this.dispatchDirectLights(sortedLights[pc.LIGHTTYPE_DIRECTIONAL], scene, lightMask);
-                            this.dispatchLocalLights(sortedLights, scene, lightMask, usedDirLights, drawCall._staticLightList);
-                        }
-
-                        this.alphaTestId.setValue(material.alphaTest);
-
-                        device.setBlending(material.blend);
-                        if (material.blend) {
-                            if (material.separateAlphaBlend) {
-                                device.setBlendFunctionSeparate(material.blendSrc, material.blendDst, material.blendSrcAlpha, material.blendDstAlpha);
-                                device.setBlendEquationSeparate(material.blendEquation, material.blendAlphaEquation);
-                            } else {
-                                device.setBlendFunction(material.blendSrc, material.blendDst);
-                                device.setBlendEquation(material.blendEquation);
-                            }
-                        }
-                        device.setColorWrite(material.redWrite, material.greenWrite, material.blueWrite, material.alphaWrite);
-                        if (camera._cullFaces) {
-                            if (camera._flipFaces) {
-                                device.setCullMode(material.cull > 0 ?
-                                    (material.cull === pc.CULLFACE_FRONT ? pc.CULLFACE_BACK : pc.CULLFACE_FRONT )
-                                 : 0);
-                            } else {
-                                device.setCullMode(material.cull);
-                            }
-                        } else {
-                            device.setCullMode(pc.CULLFACE_NONE);
-                        }
-                        device.setDepthWrite(material.depthWrite);
-                        device.setDepthTest(material.depthTest);
-                        device.setAlphaToCoverage(material.alphaToCoverage);
-
-                        stencilFront = material.stencilFront;
-                        stencilBack = material.stencilBack;
-                        if (stencilFront || stencilBack) {
-                            device.setStencilTest(true);
-                            if (stencilFront === stencilBack) {
-                                // identical front/back stencil
-                                device.setStencilFunc(stencilFront.func, stencilFront.ref, stencilFront.readMask);
-                                device.setStencilOperation(stencilFront.fail, stencilFront.zfail, stencilFront.zpass, stencilFront.writeMask);
-                            } else {
-                                // separate
-                                if (stencilFront) {
-                                    // set front
-                                    device.setStencilFuncFront(stencilFront.func, stencilFront.ref, stencilFront.readMask);
-                                    device.setStencilOperationFront(stencilFront.fail, stencilFront.zfail, stencilFront.zpass, stencilFront.writeMask);
-                                } else {
-                                    // default front
-                                    device.setStencilFuncFront(pc.FUNC_ALWAYS, 0, 0xFF);
-                                    device.setStencilOperationFront(pc.STENCILOP_KEEP, pc.STENCILOP_KEEP, pc.STENCILOP_KEEPP, 0xFF);
-                                }
-                                if (stencilBack) {
-                                    // set back
-                                    device.setStencilFuncBack(stencilBack.func, stencilBack.ref, stencilBack.readMask);
-                                    device.setStencilOperationBack(stencilBack.fail, stencilBack.zfail, stencilBack.zpass, stencilBack.writeMask);
-                                } else {
-                                    // default back
-                                    device.setStencilFuncBack(pc.FUNC_ALWAYS, 0, 0xFF);
-                                    device.setStencilOperationBack(pc.STENCILOP_KEEP, pc.STENCILOP_KEEP, pc.STENCILOP_KEEP, 0xFF);
-                                }
-                            }
-                        } else {
-                            device.setStencilTest(false);
-                        }
-                    }
-
-                    // Uniforms II: meshInstance overrides
-                    parameters = drawCall.parameters;
-                    for (paramName in parameters) {
-                        parameter = parameters[paramName];
-                        if (parameter.passFlags & passFlag) {
-                            if (!parameter.scopeId) {
-                                parameter.scopeId = device.scope.resolve(paramName);
-                            }
-                            parameter.scopeId.setValue(parameter.data);
-                        }
-                    }
-
-                    device.setVertexBuffer((drawCall.morphInstance && drawCall.morphInstance._vertexBuffer) ?
-                        drawCall.morphInstance._vertexBuffer : mesh.vertexBuffer, 0);
-                    style = drawCall.renderStyle;
-                    device.setIndexBuffer(mesh.indexBuffer[style]);
-
-                    if (drawCallback) {
-                        drawCallback(drawCall, i);
-                    }
-
-                    if (vrDisplay && vrDisplay.presenting) {
-                        // Left
-                        device.setViewport(0, 0, halfWidth, device.height);
-                        this.projId.setValue(projL.data);
-                        this.viewInvId.setValue(viewInvL.data);
-                        this.viewId.setValue(viewL.data);
-                        this.viewId3.setValue(viewMat3L.data);
-                        this.viewProjId.setValue(viewProjMatL.data);
-                        this.viewPosId.setValue(viewPosL.data);
-                        i += this.drawInstance(device, drawCall, mesh, style, true);
-                        this._forwardDrawCalls++;
-
-                        // Right
-                        device.setViewport(halfWidth, 0, halfWidth, device.height);
-                        this.projId.setValue(projR.data);
-                        this.viewInvId.setValue(viewInvR.data);
-                        this.viewId.setValue(viewR.data);
-                        this.viewId3.setValue(viewMat3R.data);
-                        this.viewProjId.setValue(viewProjMatR.data);
-                        this.viewPosId.setValue(viewPosR.data);
-                        i += this.drawInstance2(device, drawCall, mesh, style);
-                        this._forwardDrawCalls++;
-                    } else {
-                        i += this.drawInstance(device, drawCall, mesh, style, true);
-                        this._forwardDrawCalls++;
-                    }
-
-                    // Unset meshInstance overrides back to material values if next draw call will use the same material
-                    if (i<drawCallsCount-1 && drawCalls[i+1].material === material) {
-                        for (paramName in parameters) {
-                            parameter = material.parameters[paramName];
-                            if (parameter) parameter.scopeId.setValue(parameter.data);
-                        }
-                    }
-
-                    prevMaterial = material;
-                    prevMeshInstance = drawCall;
-                    prevObjDefs = objDefs;
-                    prevLightMask = lightMask;
-                    prevStatic = drawCall.isStatic;
-                }
-            }
-            device.updateEnd();
-
-            // #ifdef PROFILER
-            this._forwardTime += pc.now() - forwardStartTime;
-            // #endif
-        },
-
-        setupInstancing: function(device) {
-            if (!pc._instanceVertexFormat) {
-                var formatDesc = [
-                    { semantic: pc.SEMANTIC_TEXCOORD2, components: 4, type: pc.TYPE_FLOAT32 },
-                    { semantic: pc.SEMANTIC_TEXCOORD3, components: 4, type: pc.TYPE_FLOAT32 },
-                    { semantic: pc.SEMANTIC_TEXCOORD4, components: 4, type: pc.TYPE_FLOAT32 },
-                    { semantic: pc.SEMANTIC_TEXCOORD5, components: 4, type: pc.TYPE_FLOAT32 },
-                ];
-                pc._instanceVertexFormat = new pc.VertexFormat(device, formatDesc);
-            }
-            if (device.enableAutoInstancing) {
-                if (!pc._autoInstanceBuffer) {
-                    pc._autoInstanceBuffer = new pc.VertexBuffer(device, pc._instanceVertexFormat, device.autoInstancingMaxObjects, pc.BUFFER_DYNAMIC);
-                    pc._autoInstanceBufferData = new Float32Array(pc._autoInstanceBuffer.lock());
-                }
-            }
-        },
-
-        revertStaticMeshes: function (meshInstances) {
-            var drawCalls = meshInstances;
-            var drawCallsCount = drawCalls.length;
-            var drawCall;
-            var newDrawCalls = [];
-
-            var prevStaticSource;
-            for(var i=0; i<drawCallsCount; i++) {
-                drawCall = drawCalls[i];
-                if (drawCall._staticSource) {
-                    if (drawCall._staticSource !== prevStaticSource) {
-                        newDrawCalls.push(drawCall._staticSource);
-                        prevStaticSource = drawCall._staticSource;
-                    }
-                } else {
-                    newDrawCalls.push(drawCall);
-                }
-            }
-
-            // Set array to new
-            meshInstances.length = newDrawCalls.length;
-            for(i=0; i<newDrawCalls.length; i++) {
-                meshInstances[i] = newDrawCalls[i];
-            }
-        },
-
-        prepareStaticMeshes: function (meshInstances, lights) {
-            // #ifdef PROFILER
-            var prepareTime = pc.now();
-            var searchTime = 0;
-            var subSearchTime = 0;
-            var cullTime = 0;
-            var subCullTime = 0;
-            var readMeshTime = 0;
-            var subReadMeshTime = 0;
-            var triAabbTime = 0;
-            var subTriAabbTime = 0;
-            var writeMeshTime = 0;
-            var subWriteMeshTime = 0;
-            var combineTime = 0;
-            var subCombineTime = 0;
-            // #endif
-
-            var i, j, k, v, s, index;
-
-            var device = this.device;
-            var scene = this.scene;
-            var drawCalls = meshInstances;
-            var drawCallsCount = drawCalls.length;
-            var drawCall, light;
-
-            var newDrawCalls = [];
-            var mesh;
-            var indices, verts, numTris, elems, vertSize, offsetP, baseIndex;
-            var _x, _y, _z;
-            var minx, miny, minz, maxx, maxy, maxz;
-            var minv, maxv;
-            var minVec = new pc.Vec3();
-            var maxVec = new pc.Vec3();
-            var triAabb = new pc.BoundingBox();
-            var localLightBounds = new pc.BoundingBox();
-            var invMatrix = new pc.Mat4();
-            var triLightComb = [];
-            var triLightCombUsed;
-            var indexBuffer, vertexBuffer;
-            var combIndices, combIbName, combIb;
-            var lightTypePass;
-            var lightAabb = [];
-            var aabb;
-            var triBounds = [];
-            var staticLights = [];
-            var bit;
-            var lht;
-            for(i=0; i<drawCallsCount; i++) {
-                drawCall = drawCalls[i];
-                if (!drawCall.isStatic) {
-                    newDrawCalls.push(drawCall);
-                } else {
-
-                    // #ifdef PROFILER
-                    subCullTime = pc.now();
-                    // #endif
-                    aabb = drawCall.aabb;
-                    staticLights.length = 0;
-                    for(lightTypePass = pc.LIGHTTYPE_POINT; lightTypePass <= pc.LIGHTTYPE_SPOT; lightTypePass++) {
-                        for (j = 0; j < lights.length; j++) {
-                            light = lights[j];
-                            if (light._type!==lightTypePass) continue;
-                            if (light._enabled) {
-                                if (light._mask & drawCall.mask) {
-                                    if (light.isStatic) {
-                                        if (!lightAabb[j]) {
-                                            lightAabb[j] = new pc.BoundingBox();
-                                            //light.getBoundingBox(lightAabb[j]); // box from sphere seems to give better granularity
-                                            light._node.getWorldTransform();
-                                            light.getBoundingSphere(tempSphere);
-                                            lightAabb[j].center.copy(tempSphere.center);
-                                            lightAabb[j].halfExtents.x = tempSphere.radius;
-                                            lightAabb[j].halfExtents.y = tempSphere.radius;
-                                            lightAabb[j].halfExtents.z = tempSphere.radius;
-                                        }
-                                        if (!lightAabb[j].intersects(aabb)) continue;
-                                        staticLights.push(j);
-                                    }
-                                }
-                            }
-                        }
-                    }
-                    // #ifdef PROFILER
-                    cullTime += pc.now() - subCullTime;
-                    // #endif
-
-                    if (staticLights.length === 0) {
-                        newDrawCalls.push(drawCall);
-                        continue;
-                    }
-
-                    // #ifdef PROFILER
-                    subReadMeshTime = pc.now();
-                    // #endif
-                    mesh = drawCall.mesh;
-                    vertexBuffer = mesh.vertexBuffer;
-                    indexBuffer = mesh.indexBuffer[drawCall.renderStyle];
-                    indices = indexBuffer.bytesPerIndex === 2? new Uint16Array(indexBuffer.lock()) : new Uint32Array(indexBuffer.lock());
-                    numTris = mesh.primitive[drawCall.renderStyle].count / 3;
-                    baseIndex = mesh.primitive[drawCall.renderStyle].base;
-                    elems = vertexBuffer.format.elements;
-                    vertSize = vertexBuffer.format.size / 4; // / 4 because float
-                    verts = new Float32Array(vertexBuffer.storage);
-
-                    for(k=0; k<elems.length; k++) {
-                        if (elems[k].name === pc.SEMANTIC_POSITION) {
-                            offsetP = elems[k].offset / 4; // / 4 because float
-                        }
-                    }
-                    // #ifdef PROFILER
-                    readMeshTime += pc.now() - subReadMeshTime;
-                    // #endif
-
-                    // #ifdef PROFILER
-                    subTriAabbTime = pc.now();
-                    // #endif
-
-                    triLightComb.length = numTris;
-                    for(k=0; k<numTris; k++) {
-                        //triLightComb[k] = ""; // uncomment to remove 32 lights limit
-                        triLightComb[k] = 0; // comment to remove 32 lights limit
-                    }
-                    triLightCombUsed = false;
-
-                    triBounds.length = numTris * 6;
-                    for(k=0; k<numTris; k++) {
-                        minx = Number.MAX_VALUE;
-                        miny = Number.MAX_VALUE;
-                        minz = Number.MAX_VALUE;
-                        maxx = -Number.MAX_VALUE;
-                        maxy = -Number.MAX_VALUE;
-                        maxz = -Number.MAX_VALUE;
-                        for(v=0; v<3; v++) {
-                            index = indices[k*3 + v + baseIndex];
-                            index = index * vertSize + offsetP;
-                            _x = verts[index];
-                            _y = verts[index + 1];
-                            _z = verts[index + 2];
-                            if (_x < minx) minx = _x;
-                            if (_y < miny) miny = _y;
-                            if (_z < minz) minz = _z;
-                            if (_x > maxx) maxx = _x;
-                            if (_y > maxy) maxy = _y;
-                            if (_z > maxz) maxz = _z;
-                        }
-                        index = k * 6;
-                        triBounds[index] = minx;
-                        triBounds[index+1] = miny;
-                        triBounds[index+2] = minz;
-                        triBounds[index+3] = maxx;
-                        triBounds[index+4] = maxy;
-                        triBounds[index+5] = maxz;
-                    }
-                    // #ifdef PROFILER
-                    triAabbTime += pc.now() - subTriAabbTime;
-                    // #endif
-
-                    // #ifdef PROFILER
-                    subSearchTime = pc.now();
-                    // #endif
-                    for(s=0; s<staticLights.length; s++) {
-                        j = staticLights[s];
-                        light = lights[j];
-
-                        invMatrix.copy(drawCall.node.worldTransform).invert();
-                        localLightBounds.setFromTransformedAabb(lightAabb[j], invMatrix);
-                        minv = localLightBounds.getMin().data;
-                        maxv = localLightBounds.getMax().data;
-                        bit = 1 << s;
-
-                        for(k=0; k<numTris; k++) {
-                            index = k * 6;
-                            if ((triBounds[index] <= maxv[0]) && (triBounds[index+3] >= minv[0]) &&
-                                (triBounds[index+1] <= maxv[1]) && (triBounds[index+4] >= minv[1]) &&
-                                (triBounds[index+2] <= maxv[2]) && (triBounds[index+5] >= minv[2])) {
-
-                                //triLightComb[k] += j + "_";  // uncomment to remove 32 lights limit
-                                triLightComb[k] |= bit; // comment to remove 32 lights limit
-                                triLightCombUsed = true;
-                            }
-                        }
-                    }
-                    // #ifdef PROFILER
-                    searchTime += pc.now() - subSearchTime;
-                    // #endif
-
-                    if (triLightCombUsed) {//.used) {
-
-                        // #ifdef PROFILER
-                        subCombineTime = pc.now();
-                        // #endif
-
-                        combIndices = {};
-                        for(k=0; k<numTris; k++) {
-                            j = k*3 + baseIndex; // can go beyond 0xFFFF if base was non-zero?
-                            combIbName = triLightComb[k];
-                            if (!combIndices[combIbName]) combIndices[combIbName] = [];
-                            combIb = combIndices[combIbName];
-                            combIb.push(indices[j]);
-                            combIb.push(indices[j+1]);
-                            combIb.push(indices[j+2]);
-                        }
-
-                        // #ifdef PROFILER
-                        combineTime += pc.now() - subCombineTime;
-                        // #endif
-
-                        // #ifdef PROFILER
-                        subWriteMeshTime = pc.now();
-                        // #endif
-
-                        for(combIbName in combIndices) {
-                            combIb = combIndices[combIbName];
-                            var ib = new pc.IndexBuffer(device, indexBuffer.format, combIb.length, indexBuffer.usage);
-                            var ib2 = ib.bytesPerIndex === 2? new Uint16Array(ib.lock()) : new Uint32Array(ib.lock());
-                            ib2.set(combIb);
-                            ib.unlock();
-
-                            minx = Number.MAX_VALUE;
-                            miny = Number.MAX_VALUE;
-                            minz = Number.MAX_VALUE;
-                            maxx = -Number.MAX_VALUE;
-                            maxy = -Number.MAX_VALUE;
-                            maxz = -Number.MAX_VALUE;
-                            for(k=0; k<combIb.length; k++) {
-                                index = combIb[k];
-                                _x = verts[index * vertSize + offsetP];
-                                _y = verts[index * vertSize + offsetP + 1];
-                                _z = verts[index * vertSize + offsetP + 2];
-                                if (_x < minx) minx = _x;
-                                if (_y < miny) miny = _y;
-                                if (_z < minz) minz = _z;
-                                if (_x > maxx) maxx = _x;
-                                if (_y > maxy) maxy = _y;
-                                if (_z > maxz) maxz = _z;
-                            }
-                            minVec.set(minx, miny, minz);
-                            maxVec.set(maxx, maxy, maxz);
-                            var chunkAabb = new pc.BoundingBox();
-                            chunkAabb.setMinMax(minVec, maxVec);
-
-                            var mesh2 = new pc.Mesh();
-                            mesh2.vertexBuffer = vertexBuffer;
-                            mesh2.indexBuffer[0] = ib;
-                            mesh2.primitive[0].type = pc.PRIMITIVE_TRIANGLES;
-                            mesh2.primitive[0].base = 0;
-                            mesh2.primitive[0].count = combIb.length;
-                            mesh2.primitive[0].indexed = true;
-                            mesh2.aabb = chunkAabb;
-
-                            var instance = new pc.MeshInstance(drawCall.node, mesh2, drawCall.material);
-                            instance.isStatic = drawCall.isStatic;
-                            instance.visible = drawCall.visible;
-                            instance.layer = drawCall.layer;
-                            instance.castShadow = drawCall.castShadow;
-                            instance._receiveShadow = drawCall._receiveShadow;
-                            instance.drawToDepth = drawCall.drawToDepth;
-                            instance.cull = drawCall.cull;
-                            instance.pick = drawCall.pick;
-                            instance.mask = drawCall.mask;
-                            instance.parameters = drawCall.parameters;
-                            instance._shaderDefs = drawCall._shaderDefs;
-                            instance._staticSource = drawCall;
-
-                            if (drawCall._staticLightList) {
-                                instance._staticLightList = drawCall._staticLightList; // add forced assigned lights
-                            } else {
-                                instance._staticLightList = [];
-                            }
-
-                            // uncomment to remove 32 lights limit
-                            /*var lnames = combIbName.split("_");
-                            lnames.length = lnames.length - 1;
-                            for(k=0; k<lnames.length; k++) {
-                                instance._staticLightList[k] = lights[ parseInt(lnames[k]) ];
-                            }*/
-
-                            // comment to remove 32 lights limit
-                            for(k=0; k<staticLights.length; k++) {
-                                bit = 1 << k;
-                                if (combIbName & bit) {
-                                    lht = lights[ staticLights[k] ];
-                                    if (instance._staticLightList.indexOf(lht) < 0) {
-                                        instance._staticLightList.push(lht);
-                                    }
-                                }
-                            }
-
-                            instance._staticLightList.sort(this.lightCompare);
-
-                            newDrawCalls.push(instance);
-                        }
-
-                        // #ifdef PROFILER
-                        writeMeshTime += pc.now() - subWriteMeshTime;
-                        // #endif
-                    } else {
-                        newDrawCalls.push(drawCall);
-                    }
-                }
-            }
-            // Set array to new
-            meshInstances.length = newDrawCalls.length;
-            for(i=0; i<newDrawCalls.length; i++) {
-                meshInstances[i] = newDrawCalls[i];
-            }
-            // #ifdef PROFILER
-            scene._stats.lastStaticPrepareFullTime = pc.now() - prepareTime;
-            scene._stats.lastStaticPrepareSearchTime = searchTime;
-            scene._stats.lastStaticPrepareWriteTime = writeMeshTime;
-            scene._stats.lastStaticPrepareTriAabbTime = triAabbTime;
-            scene._stats.lastStaticPrepareCombineTime = combineTime;
-            // #endif
-        },
-
-        updateShaders: function (drawCalls) {
-            
-            // #ifdef PROFILER
-            var time = pc.now();
-            // #endif
-
-            var i;
-            // Collect materials
-            var materials = [];
-            for (i = 0; i < drawCalls.length; i++) {
-                var drawCall = drawCalls[i];
-                if (drawCall.material !== undefined) {
-                    if (materials.indexOf(drawCall.material) === -1) {
-                        materials.push(drawCall.material);
-                    }
-                }
-            }
-            // Clear material shaders
-            for (i = 0; i < materials.length; i++) {
-                var mat = materials[i];
-                if (mat.updateShader !== pc.Material.prototype.updateShader) {
-                    mat.clearVariants();
-                    mat.shader = null;
-                }
-            }
-
-            // #ifdef PROFILER
-            this.scene._stats.updateShadersTime += pc.now() - time;
-            // #endif
-        },
-
-        beginFrame: function (comp) {
-            var device = this.device;
-            var scene = this.scene;
-            var meshInstances = comp._meshInstances;
-            var lights = comp._lights;
-
-            if (scene.updateSkybox) {
-                scene._updateSkybox(device);
-                scene.updateSkybox = false;
-            }
-
-            // Update shaders if needed
-            // all mesh instances (TODO: ideally can update less if only lighting changed)
-            if (scene.updateShaders) {
-                this.updateShaders(meshInstances);
-                scene.updateShaders = false;
-                scene._shaderVersion++;
-            }
-
-            // Update all skin matrices to properly cull skinned objects (but don't update rendering data yet)
-            this.updateCpuSkinMatrices(meshInstances);
-            this.updateMorphedBounds(meshInstances);
-
-            var i;
-            var len = meshInstances.length;
-            for(i=0; i<len; i++) {
-                meshInstances[i]._visibleThisFrame = false;
-            }
-
-            len = lights.length;
-            for(i=0; i<len; i++) {
-                lights[i]._visibleThisFrame = lights[i]._type === pc.LIGHTTYPE_DIRECTIONAL;
-            }
-        },
-
-        beginLayers: function (comp) {
-            var scene = this.scene;
-            var len = comp.layerList.length;
-            var layer;
-            var j;
-            var shaderVersion = this.scene._shaderVersion;
-            for(var i=0; i<len; i++) {
-                layer = comp.layerList[i];
-                layer._shaderVersion = shaderVersion;
-                // #ifdef PROFILER
-                layer._skipRenderCounter = 0;
-                layer._forwardDrawCalls = 0;
-                layer._shadowDrawCalls = 0;
-                layer._renderTime = 0;
-                // #endif
-                for(j=0; j<layer.cameras.length; j++) {
-                    // Create visible arrays for every camera inside each layer if not present
-                    if (!layer.instances.visibleOpaque[j]) layer.instances.visibleOpaque[j] = new pc.VisibleInstanceList();
-                    if (!layer.instances.visibleTransparent[j]) layer.instances.visibleTransparent[j] = new pc.VisibleInstanceList();
-                    // Mark visible arrays as not processed yet
-                    layer.instances.visibleOpaque[j].done = false;
-                    layer.instances.visibleTransparent[j].done = false;
-                }
-                // Generate static lighting for meshes in this layer if needed
-                if (layer._needsStaticPrepare && layer._staticLightHash) {
-                    // TODO: reuse with the same staticLightHash
-                    if (layer._staticPrepareDone) {
-                        this.revertStaticMeshes(layer.opaqueMeshInstances);
-                        this.revertStaticMeshes(layer.transparentMeshInstances);
-                    }
-                    this.prepareStaticMeshes(layer.opaqueMeshInstances, layer._lights);
-                    this.prepareStaticMeshes(layer.transparentMeshInstances, layer._lights);
-                    comp._dirty = true;
-                    scene.updateShaders = true;
-                    layer._needsStaticPrepare = false;
-                    layer._staticPrepareDone = true;
-                }
-            }
-        },
-
-        cullLocalShadowmap: function (light, drawCalls) {
-            var i, type, shadowCam, shadowCamNode, passes, pass, j, numInstances, meshInstance, visibleList, vlen, visible;
-            var lightNode;
-            type = light._type;
-            if (type === pc.LIGHTTYPE_DIRECTIONAL) return;
-            light._visibleThisFrame = true; // force light visibility if function was manually called
-
-            shadowCam = this.getShadowCamera(this.device, light);
-
-            shadowCam.projection = pc.PROJECTION_PERSPECTIVE;
-            shadowCam.nearClip = light.attenuationEnd / 1000;
-            shadowCam.farClip = light.attenuationEnd;
-            shadowCam.aspectRatio = 1;
-            if (type === pc.LIGHTTYPE_SPOT) {
-                shadowCam.fov = light._outerConeAngle * 2;
-                passes = 1;
-            } else {
-                shadowCam.fov = 90;
-                passes = 6;
-            }
-            shadowCamNode = shadowCam._node;
-            lightNode = light._node;
-            shadowCamNode.setPosition(lightNode.getPosition());
-            if (type === pc.LIGHTTYPE_SPOT) {
-                shadowCamNode.setRotation(lightNode.getRotation());
-                shadowCamNode.rotateLocal(-90, 0, 0); // Camera's look down negative Z, and directional lights point down negative Y // TODO: remove eulers
-            }
-
-            for(pass=0; pass<passes; pass++) {
-
-                if (type === pc.LIGHTTYPE_POINT) {
-                    shadowCamNode.setRotation(pointLightRotations[pass]);
-                    shadowCam.renderTarget = light._shadowCubeMap[pass];
-                }
-
-                this.updateCameraFrustum(shadowCam);
-
-                visibleList = light._visibleList[pass];
-                if (!visibleList) {
-                    visibleList = light._visibleList[pass] = [];
-                }
-                light._visibleLength[pass] = 0;
-                vlen = 0;
-                for (j = 0, numInstances = drawCalls.length; j < numInstances; j++) {
-                    meshInstance = drawCalls[j];
-                    visible = true;
-                    if (meshInstance.cull) {
-                        visible = this._isVisible(shadowCam, meshInstance);
-                    }
-                    if (visible) {
-                        visibleList[vlen] = meshInstance;
-                        vlen++;
-                        meshInstance._visibleThisFrame = true;
-                    }
-                }
-                light._visibleLength[pass] = vlen;
-                pc.partialSort(visibleList, 0, vlen, this.depthSortCompare); // sort shadowmap drawcalls here, not in render
-            }
-        },
-
-
-        cullDirectionalShadowmap: function(light, drawCalls, camera, pass) {
-            var i, j, shadowShader, type, shadowCam, shadowCamNode, lightNode, passes, frustumSize, shadowType, smode, vlen, visibleList;
-            var unitPerTexel, delta, p;
-            var minx, miny, minz, maxx, maxy, maxz, centerx, centery;
-            var opChan;
-            var visible, cullTime, numInstances;
-            var meshInstance, mesh, material;
-            var style;
-            var emptyAabb;
-            var drawCallAabb;
-            var device = this.device;
-            light._visibleThisFrame = true; // force light visibility if function was manually called
-
-            shadowCam = this.getShadowCamera(device, light);
-            shadowCamNode = shadowCam._node;
-            lightNode = light._node;
-
-            shadowCamNode.setPosition(lightNode.getPosition());
-            shadowCamNode.setRotation(lightNode.getRotation());
-            shadowCamNode.rotateLocal(-90, 0, 0); // Camera's look down negative Z, and directional lights point down negative Y
-
-            // Positioning directional light frustum I
-            // Construct light's orthographic frustum around camera frustum
-            // Use very large near/far planes this time
-
-            // 1. Get the frustum of the camera
-            _getFrustumPoints(camera, light.shadowDistance || camera._farClip, frustumPoints);
-
-            // 2. Figure out the maximum diagonal of the frustum in light's projected space.
-            frustumSize = frustumDiagonal.sub2( frustumPoints[0], frustumPoints[6] ).length();
-            frustumSize = Math.max( frustumSize, frustumDiagonal.sub2( frustumPoints[4], frustumPoints[6] ).length() );
-
-            // 3. Transform the 8 corners of the camera frustum into the shadow camera's view space
-            shadowCamView.copy( shadowCamNode.getWorldTransform() ).invert();
-            c2sc.copy( shadowCamView ).mul( camera._node.worldTransform );
-            for (j = 0; j < 8; j++) {
-                c2sc.transformPoint(frustumPoints[j], frustumPoints[j]);
-            }
-
-            // 4. Come up with a bounding box (in light-space) by calculating the min
-            // and max X, Y, and Z values from your 8 light-space frustum coordinates.
-            minx = miny = minz = 1000000;
-            maxx = maxy = maxz = -1000000;
-            for (j = 0; j < 8; j++) {
-                p = frustumPoints[j];
-                if (p.x < minx) minx = p.x;
-                if (p.x > maxx) maxx = p.x;
-                if (p.y < miny) miny = p.y;
-                if (p.y > maxy) maxy = p.y;
-                if (p.z < minz) minz = p.z;
-                if (p.z > maxz) maxz = p.z;
-            }
-
-            // 5. Enlarge the light's frustum so that the frustum will be the same size
-            // no matter how the view frustum moves.
-            // And also snap the frustum to align with shadow texel. ( Avoid shadow shimmering )
-            unitPerTexel = frustumSize / light._shadowResolution;
-            delta = (frustumSize - (maxx - minx)) * 0.5;
-            minx = Math.floor( (minx - delta) / unitPerTexel ) * unitPerTexel;
-            delta = (frustumSize - (maxy - miny)) * 0.5;
-            miny = Math.floor( (miny - delta) / unitPerTexel ) * unitPerTexel;
-            maxx = minx + frustumSize;
-            maxy = miny + frustumSize;
-
-            // 6. Use your min and max values to create an off-center orthographic projection.
-            centerx = (maxx + minx) * 0.5;
-            centery = (maxy + miny) * 0.5;
-            shadowCamNode.translateLocal(centerx, centery, 100000);
-
-            shadowCam.projection = pc.PROJECTION_ORTHOGRAPHIC;
-            shadowCam.nearClip = 0;
-            shadowCam.farClip = 200000;
-            shadowCam.aspectRatio = 1; // The light's frustum is a cuboid.
-            shadowCam.orthoHeight = frustumSize * 0.5;
-
-            this.updateCameraFrustum(shadowCam);
-
-            // Cull shadow casters and find their AABB
-            emptyAabb = true;
-            visibleList = light._visibleList[pass];
-            if (!visibleList) {
-                visibleList = light._visibleList[pass] = [];
-            }
-            vlen = light._visibleLength[pass] = 0;
-
-            for (j = 0, numInstances = drawCalls.length; j < numInstances; j++) {
-                meshInstance = drawCalls[j];
-                visible = true;
-                if (meshInstance.cull) {
-                    visible = this._isVisible(shadowCam, meshInstance);
-                }
-                if (visible) {
-                    visibleList[vlen] = meshInstance;
-                    vlen++;
-                    meshInstance._visibleThisFrame = true;
-
-                    drawCallAabb = meshInstance.aabb;
-                    if (emptyAabb) {
-                        visibleSceneAabb.copy(drawCallAabb);
-                        emptyAabb = false;
-                    } else {
-                        visibleSceneAabb.add(drawCallAabb);
-                    }
-                }
-            }
-            light._visibleLength[pass] = vlen;
-            pc.partialSort(visibleList, 0, vlen, this.depthSortCompare); // sort shadowmap drawcalls here, not in render
-
-            // Positioning directional light frustum II
-            // Fit clipping planes tightly around visible shadow casters
-
-<<<<<<< HEAD
-            // 1. Calculate minz/maxz based on casters' AABB
-            var z = _getZFromAABBSimple( shadowCamView, visibleSceneAabb.getMin(), visibleSceneAabb.getMax(), minx, maxx, miny, maxy );
-=======
-            // --- Render all shadowmaps ---
-            this.renderShadows(device, camera, shadowCasters, lights, scene);
->>>>>>> 1d16c56a
-
-            // Always use the scene's aabb's Z value
-            // Otherwise object between the light and the frustum won't cast shadow.
-            maxz = z.max;
-            if (z.min > minz) minz = z.min;
-
-            // 2. Fix projection
-            shadowCamNode.setPosition(lightNode.getPosition());
-            shadowCamNode.translateLocal(centerx, centery, maxz + directionalShadowEpsilon);
-            shadowCam.farClip = maxz - minz;
-
-            // Save projection variables to use in rendering later
-            var settings = light._visibleCameraSettings[pass];
-            if (!settings) {
-                settings = light._visibleCameraSettings[pass] = {};
-            }
-            var lpos = shadowCamNode.getPosition().data;
-            settings.x = lpos[0];
-            settings.y = lpos[1];
-            settings.z = lpos[2];
-            settings.orthoHeight = shadowCam.orthoHeight;
-            settings.farClip = shadowCam.farClip;
-        },
-
-
-        gpuUpdate: function (drawCalls) {
-            // skip everything with _visibleThisFrame === false
-            this.updateGpuSkinMatrices(drawCalls);
-            this.updateMorphing(drawCalls);
-        },
-
-        clearView: function (camera, target) {
-            camera = camera.camera;
-            var device = this.device;
-            device.setRenderTarget(target);
-            device.updateBegin();
-
-            device.setColorWrite(true, true, true, true);
-            device.setDepthWrite(true);
-
-            var rect = camera.getRect();
-            var pixelWidth = target ? target.width : device.width;
-            var pixelHeight = target ? target.height : device.height;
-            var x = Math.floor(rect.x * pixelWidth);
-            var y = Math.floor(rect.y * pixelHeight);
-            var w = Math.floor(rect.width * pixelWidth);
-            var h = Math.floor(rect.height * pixelHeight);
-            device.setViewport(x, y, w, h);
-            device.setScissor(x, y, w, h);
-
-            device.clear(camera._clearOptions); // clear full RT
-        },
-
-
-        setSceneConstants: function () {
-            var device = this.device;
-            var scene = this.scene;
-
-            // Set up ambient/exposure
-            this.dispatchGlobalLights(scene);
-
-            // Set up the fog
-            if (scene.fog !== pc.FOG_NONE) {
-                this.fogColor[0] = scene.fogColor.data[0];
-                this.fogColor[1] = scene.fogColor.data[1];
-                this.fogColor[2] = scene.fogColor.data[2];
-                if (scene.gammaCorrection) {
-                    for(i=0; i<3; i++) {
-                        this.fogColor[i] = Math.pow(this.fogColor[i], 2.2);
-                    }
-                }
-                this.fogColorId.setValue(this.fogColor);
-                if (scene.fog === pc.FOG_LINEAR) {
-                    this.fogStartId.setValue(scene.fogStart);
-                    this.fogEndId.setValue(scene.fogEnd);
-                } else {
-                    this.fogDensityId.setValue(scene.fogDensity);
-                }
-            }
-
-            // Set up screen size // should be RT size?
-            this._screenSize.x = device.width;
-            this._screenSize.y = device.height;
-            this._screenSize.z = 1.0 / device.width;
-            this._screenSize.w = 1.0 / device.height;
-            this.screenSizeId.setValue(this._screenSize.data);
-            //var halfWidth = device.width*0.5;
-        },
-
-        renderComposition: function (comp) {
-            var device = this.device;
-            var camera;
-            var renderedRt = comp._renderedRt;
-            var renderedByCam = comp._renderedByCam;
-            var renderedLayer = comp._renderedLayer;
-            var i, layer, transparent, cameras, j, rt, k, processedThisCamera, processedThisCameraAndLayer, processedThisCameraAndRt, visibleLength;
-
-
-            this.beginLayers(comp);
-
-            // Update static layer data, if something's changed
-            var updated = comp._update();
-            if (updated & pc.COMPUPDATED_LIGHTS) {
-                this.scene.updateShaders = true;
-            }
-
-            // #ifdef PROFILER
-            if (updated & pc.COMPUPDATED_LIGHTS || !this.scene._statsUpdated) {
-                var stats = this.scene._stats;
-                stats.lights = comp._lights.length;
-                stats.dynamicLights = 0;
-                stats.bakedLights = 0;
-                var l;
-                for(var i=0; i<stats.lights; i++) {
-                    l = comp._lights[i];
-                    if (l._enabled) {
-                        if ((l._mask & pc.MASK_DYNAMIC) || (l._mask & pc.MASK_BAKED)) { // if affects dynamic or baked objects in real-time
-                            stats.dynamicLights++;
-                        }
-                        if (l._mask & pc.MASK_LIGHTMAP) { // if baked into lightmaps
-                            stats.bakedLights++;
-                        }
-                    }
-                }
-            }
-            if (updated & pc.COMPUPDATED_INSTANCES || !this.scene._statsUpdated) {
-                this.scene._stats.meshInstances = comp._meshInstances.length;
-            }
-            this.scene._statsUpdated = true;
-            // #endif
-
-            // Single per-frame calculations
-            this.beginFrame(comp);
-            this.setSceneConstants();
-
-            // Camera culling (once for each camera + layer)
-            // Also applies meshInstance.visible and camera.cullingMask
-            var renderedLength = 0;
-            var objects, drawCalls, visible;
-            for(i=0; i<comp.layerList.length; i++) {
-                layer = comp.layerList[i];
-                if (!layer.enabled || !comp.subLayerEnabled[i]) continue;
-                transparent = comp.subLayerList[i];
-                objects = layer.instances;
-
-                cameras = layer.cameras;
-                for (j=0; j<cameras.length; j++) {
-                    camera = cameras[j];
-                    camera.frameBegin();
-                    drawCalls = transparent ? layer.transparentMeshInstances : layer.opaqueMeshInstances;
-
-                    processedThisCamera = false;
-                    processedThisCameraAndLayer = false;
-                    for(k=0; k<renderedLength; k++) {
-                        if (renderedByCam[k] === camera) {
-                            processedThisCamera = true;
-                            if (renderedLayer[k] === layer) {
-                                processedThisCameraAndLayer = true;
-                                break;
-                            }
-                        }
-                    }
-                    if (!processedThisCamera) {
-                        this.updateCameraFrustum(camera.camera); // update camera frustum once
-                        this._camerasRendered++;
-                    }
-                    if (!processedThisCameraAndLayer) {
-                        // cull each layer's lights once with each camera
-                        // lights aren't collected anywhere, but marked as visible
-                        this.cullLights(camera.camera, layer._lights);
-                    }
-                    if (!processedThisCamera || !processedThisCameraAndLayer) {
-                        renderedByCam[renderedLength] = camera;
-                        renderedLayer[renderedLength] = layer;
-                        renderedLength++;
-                    }
-
-                    // cull mesh instances
-                    // collected into layer arrays
-                    // shared objects are only culled once
-                    visible = transparent ? objects.visibleTransparent[j] : objects.visibleOpaque[j];
-                    if (!visible.done) {
-                        visible.length = this.cull(camera.camera, drawCalls, visible.list);
-                        visible.done = true;
-
-                    }
-
-                    camera.frameEnd();
-                }
-            }
-
-            // Shadowmap culling for directional and visible local lights
-            // collected into light._visibleList
-            // objects are also globally marked as visible
-            // Also sets up local shadow camera matrices
-            var light, casters;
-
-            // Local lights
-            // culled once for the whole frame
-            
-            // #ifdef PROFILER
-            var cullTime = pc.now();
-            // #endif
-
-            for(i=0; i<comp._lights.length; i++) {
-                light = comp._lights[i];
-                if (!light._visibleThisFrame) continue;
-                if (light._type === pc.LIGHTTYPE_DIRECTIONAL) continue;
-                if (!light.castShadows || !light._enabled || light.shadowUpdateMode === pc.SHADOWUPDATE_NONE) continue;
-                casters = comp._lightShadowCasters[i];
-                this.cullLocalShadowmap(light, casters);
-            }
-
-            // Directional lights
-            // culled once for each camera
-            renderedLength = 0;
-            var globalLightCounter = -1;
-            for(i=0; i<comp._lights.length; i++) {
-                light = comp._lights[i];
-                if (light._type !== pc.LIGHTTYPE_DIRECTIONAL) continue;
-                globalLightCounter++;
-                if (!light.castShadows || !light._enabled || light.shadowUpdateMode === pc.SHADOWUPDATE_NONE) continue;
-                casters = comp._lightShadowCasters[i];
-                cameras = comp._globalLightCameras[globalLightCounter];
-                for(j=0; j<cameras.length; j++) {
-                    this.cullDirectionalShadowmap(light, casters, cameras[j].camera, comp._globalLightCameraIds[globalLightCounter][j]);
-                }
-            }
-
-            // #ifdef PROFILER
-            this._cullTime += pc.now() - cullTime;
-            // #endif
-
-            // Can call script callbacks here and tell which objects are visible
-
-            // GPU update for all visible objects
-            this.gpuUpdate(comp._meshInstances);
-
-            // Shadow render for all local visible culled lights
-            this.renderShadows(comp._sortedLights[pc.LIGHTTYPE_SPOT]);
-            this.renderShadows(comp._sortedLights[pc.LIGHTTYPE_POINT]);
-
-            // Rendering
-            renderedLength = 0;
-            var cameraPass;
-            var sortTime, draws, drawTime;
-            for(i=0; i<comp._renderList.length; i++) {
-                layer = comp.layerList[ comp._renderList[i] ];
-                if (!layer.enabled || !comp.subLayerEnabled[ comp._renderList[i] ]) continue;
-                objects = layer.instances;
-                transparent = comp.subLayerList[ comp._renderList[i] ];
-                cameraPass = comp._renderListCamera[i];
-                camera = layer.cameras[cameraPass];
-
-                // #ifdef PROFILER
-                drawTime = pc.now();
-                // #endif
-
-                camera.frameBegin();
-
-                // Call prerender callback if there's one
-                if (layer.onPreRender) {
-                    layer.onPreRender(cameraPass);
-                }
-
-                // Each camera must only clear each render target once
-                rt = layer.renderTarget;
-                processedThisCameraAndRt = false;
-                for(k=0; k<renderedLength; k++) {
-                    if (renderedRt[k] === rt && renderedByCam[k] === camera) {
-                        processedThisCameraAndRt = true;
-                        break;
-                    }
-                }
-                if (!processedThisCameraAndRt) {
-                    // clear once per camera + RT
-                    this.clearView(camera, layer.renderTarget); // TODO: deprecate camera.renderTarget?
-                    renderedRt[renderedLength] = rt;
-                    renderedByCam[renderedLength] = camera;
-                    renderedLength++;
-                }
-
-                // Render directional shadows once for each camera (will reject more than 1 attempt in this function)
-                // #ifdef PROFILER
-                draws = this._shadowDrawCalls;
-                // #endif
-                this.renderShadows(layer._sortedLights[pc.LIGHTTYPE_DIRECTIONAL], cameraPass);
-                // #ifdef PROFILER
-                layer._shadowDrawCalls += this._shadowDrawCalls - draws;
-                // #endif
-
-                // #ifdef PROFILER
-                sortTime = pc.now();
-                // #endif
-
-                layer._sortVisible(transparent, camera.node, cameraPass);
-
-                 // #ifdef PROFILER
-                 this._sortTime += pc.now() - sortTime;
-                 // #endif
-
-                visible = transparent ? objects.visibleTransparent[cameraPass] : objects.visibleOpaque[cameraPass];
-
-                // Set the not very clever global variable which is only useful when there's just one camera
-                this.scene._activeCamera = camera.camera;
-
-                // Set camera shader constants, viewport, scissor, render target
-                this.setCamera(camera.camera, layer.renderTarget);
-
-                // #ifdef PROFILER
-                draws = this._forwardDrawCalls;
-                // #endif
-                this.renderForward(camera.camera, 
-                    visible.list,
-                    visible.length,
-                    layer._sortedLights,
-                    layer.shaderPass,
-                    layer.cullingMask,
-                    layer.onDrawCall,
-                    layer); // layer is only passed for profiling
-                // #ifdef PROFILER
-                layer._forwardDrawCalls += this._forwardDrawCalls - draws;
-                // #endif
-
-                // Revert temp frame stuff
-                device.setColorWrite(true, true, true, true);
-                device.setStencilTest(false); // don't leak stencil state
-                device.setAlphaToCoverage(false); // don't leak a2c state
-
-                camera.frameEnd();
-
-                // Call postrender callback if there's one
-                if (layer.onPostRender) {
-                    layer.onPostRender(cameraPass);
-                }
-
-               // #ifdef PROFILER
-                layer._renderTime += pc.now() - drawTime;
-                // #endif
-            }
-        }
-    });
-
-    return {
-        ForwardRenderer: ForwardRenderer,
-        gaussWeights: gaussWeights
-    };
-}());
+pc.extend(pc, function () {
+
+    // Global shadowmap resources
+    var scaleShift = new pc.Mat4().mul2(
+        new pc.Mat4().setTranslate(0.5, 0.5, 0.5),
+        new pc.Mat4().setScale(0.5, 0.5, 0.5)
+    );
+
+    var rgbaDepthClearOptions = {
+        color: [ 254.0 / 255, 254.0 / 255, 254.0 / 255, 254.0 / 255 ],
+        depth: 1.0,
+        flags: pc.CLEARFLAG_COLOR | pc.CLEARFLAG_DEPTH
+    };
+
+    var opChanId = {r:1, g:2, b:3, a:4};
+
+    var pointLightRotations = [
+        new pc.Quat().setFromEulerAngles(0, 90, 180),
+        new pc.Quat().setFromEulerAngles(0, -90, 180),
+        new pc.Quat().setFromEulerAngles(90, 0, 0),
+        new pc.Quat().setFromEulerAngles(-90, 0, 0),
+        new pc.Quat().setFromEulerAngles(0, 180, 180),
+        new pc.Quat().setFromEulerAngles(0, 0, 180)
+    ];
+
+    var numShadowModes = 5;
+    var shadowMapCache = [{}, {}, {}, {}, {}]; // must be a size of numShadowModes
+
+    var directionalShadowEpsilon = 0.01;
+    var pixelOffset = new pc.Vec2();
+    var blurScissorRect = {x:1, y:1, z:0, w:0};
+
+    var shadowCamView = new pc.Mat4();
+    var shadowCamViewProj = new pc.Mat4();
+    var c2sc = new pc.Mat4();
+
+    var viewInvMat = new pc.Mat4();
+    var viewMat = new pc.Mat4();
+    var viewMat3 = new pc.Mat3();
+    var viewProjMat = new pc.Mat4();
+    var projMat;
+
+    var viewInvL = new pc.Mat4();
+    var viewInvR = new pc.Mat4();
+    var viewL = new pc.Mat4();
+    var viewR = new pc.Mat4();
+    var viewPosL = new pc.Vec3();
+    var viewPosR = new pc.Vec3();
+    var projL, projR;
+    var viewMat3L = new pc.Mat4();
+    var viewMat3R = new pc.Mat4();
+    var viewProjMatL = new pc.Mat4();
+    var viewProjMatR = new pc.Mat4();
+
+    var frustumDiagonal = new pc.Vec3();
+    var tempSphere = {center:null, radius:0};
+    var meshPos;
+    var visibleSceneAabb = new pc.BoundingBox();
+    var lightBounds = new pc.BoundingBox();
+    var boneTextureSize = [0, 0];
+    var boneTexture, instancingData, modelMatrix, normalMatrix;
+
+    var shadowMapCubeCache = {};
+    var maxBlurSize = 25;
+
+    var keyA, keyB;
+
+    // The 8 points of the camera frustum transformed to light space
+    var frustumPoints = [];
+    for (var i = 0; i < 8; i++) {
+        frustumPoints.push(new pc.Vec3());
+    }
+
+    function _getFrustumPoints(camera, farClip, points) {
+        var nearClip = camera._nearClip;
+        var fov = camera._fov * Math.PI / 180.0;
+        var aspect = camera._aspect;
+        var projection = camera._projection;
+
+        var x, y;
+        if (projection === pc.PROJECTION_PERSPECTIVE) {
+            y = Math.tan(fov / 2.0) * nearClip;
+        } else {
+            y = camera._orthoHeight;
+        }
+        x = y * aspect;
+
+        points[0].x = x;
+        points[0].y = -y;
+        points[0].z = -nearClip;
+        points[1].x = x;
+        points[1].y = y;
+        points[1].z = -nearClip;
+        points[2].x = -x;
+        points[2].y = y;
+        points[2].z = -nearClip;
+        points[3].x = -x;
+        points[3].y = -y;
+        points[3].z = -nearClip;
+
+        if (projection === pc.PROJECTION_PERSPECTIVE) {
+            y = Math.tan(fov / 2.0) * farClip;
+            x = y * aspect;
+        }
+        points[4].x = x;
+        points[4].y = -y;
+        points[4].z = -farClip;
+        points[5].x = x;
+        points[5].y = y;
+        points[5].z = -farClip;
+        points[6].x = -x;
+        points[6].y = y;
+        points[6].z = -farClip;
+        points[7].x = -x;
+        points[7].y = -y;
+        points[7].z = -farClip;
+
+        return points;
+    }
+
+    function StaticArray(size) {
+        var data = new Array(size);
+        var obj = function(idx) { return data[idx]; };
+        obj.size = 0;
+        obj.push = function(v) {
+            data[this.size] = v;
+            ++this.size;
+        };
+        obj.data = data;
+        return obj;
+    }
+    var intersectCache = {
+        temp          : [new pc.Vec3(), new pc.Vec3(), new pc.Vec3()],
+        vertices      : new Array(3),
+        negative      : new StaticArray(3),
+        positive      : new StaticArray(3),
+        intersections : new StaticArray(3),
+        zCollection   : new StaticArray(36)
+    };
+    function _groupVertices(coord, face, smallerIsNegative) {
+        var intersections = intersectCache.intersections;
+        var small, large;
+        if (smallerIsNegative) {
+            small = intersectCache.negative;
+            large = intersectCache.positive;
+        } else {
+            small = intersectCache.positive;
+            large = intersectCache.negative;
+        }
+
+        intersections.size = 0;
+        small.size = 0;
+        large.size = 0;
+
+        // Grouping vertices according to the position related to the face
+        var intersectCount = 0;
+        var v;
+        for (var j = 0; j < 3; ++j) {
+            v = intersectCache.vertices[j];
+
+            if (v[coord] < face) {
+                small.push(v);
+            } else if (v[coord] === face) {
+                intersections.push(intersectCache.temp[intersections.size].copy(v));
+            } else {
+                large.push(v);
+            }
+        }
+    }
+    function _triXFace(zs, x, y, faceTest, yMin, yMax) {
+
+        var negative = intersectCache.negative;
+        var positive = intersectCache.positive;
+        var intersections = intersectCache.intersections;
+
+        // Find intersections
+        if (negative.size === 3) {
+            // Everything is on the negative side of the left face.
+            // The triangle won't intersect with the frustum. So ignore it
+            return false;
+        }
+
+        if (negative.size && positive.size) {
+            intersections.push(intersectCache.temp[intersections.size].lerp(
+                negative(0), positive(0), (faceTest - negative(0)[x]) / (positive(0)[x] - negative(0)[x])
+            ));
+            if (negative.size === 2) {
+                // 2 on the left, 1 on the right
+                intersections.push(intersectCache.temp[intersections.size].lerp(
+                    negative(1), positive(0), (faceTest - negative(1)[x]) / (positive(0)[x] - negative(1)[x])
+                ));
+            } else if (positive.size === 2) {
+                // 1 on the left, 2 on the right
+                intersections.push(intersectCache.temp[intersections.size].lerp(
+                    negative(0), positive(1), (faceTest - negative(0)[x]) / (positive(1)[x] - negative(0)[x])
+                ));
+            }
+        }
+
+        // Get the z of the intersections
+        if (intersections.size === 0) {
+          return true;
+        }
+        if (intersections.size === 1) {
+            // If there's only one vertex intersect the face
+            // Test if it's within the range of top/bottom faces.
+            if (yMin <= intersections(0)[y] && intersections(0)[y] <= yMax) {
+                zs.push(intersections(0).z);
+            }
+            return true;
+        }
+        // There's multiple intersections ( should only be two intersections. )
+        if (intersections(1)[y] === intersections(0)[y]) {
+            if (yMin <= intersections(0)[y] && intersections(0)[y] <= yMax) {
+                zs.push(intersections(0).z);
+                zs.push(intersections(1).z);
+            }
+        } else {
+            var delta = (intersections(1).z - intersections(0).z) / (intersections(1)[y] - intersections(0)[y]);
+            if (intersections(0)[y] > yMax) {
+                zs.push(intersections(0).z + delta * (yMax - intersections(0)[y]));
+            } else if (intersections(0)[y] < yMin) {
+                zs.push(intersections(0).z + delta * (yMin - intersections(0)[y]));
+            } else {
+                zs.push(intersections(0).z);
+            }
+            if (intersections(1)[y] > yMax) {
+                zs.push(intersections(1).z + delta * (yMax - intersections(1)[y]));
+            } else if (intersections(1)[y] < yMin) {
+                zs.push(intersections(1).z + delta * (yMin - intersections(1)[y]));
+            } else {
+                zs.push(intersections(1).z);
+            }
+        }
+        return true;
+    }
+
+    var _sceneAABB_LS = [
+        new pc.Vec3(), new pc.Vec3(), new pc.Vec3(), new pc.Vec3(),
+        new pc.Vec3(), new pc.Vec3(), new pc.Vec3(), new pc.Vec3()
+    ];
+    var iAABBTriIndexes = [
+        0,1,2,  1,2,3,
+        4,5,6,  5,6,7,
+        0,2,4,  2,4,6,
+        1,3,5,  3,5,7,
+        0,1,4,  1,4,5,
+        2,3,6,  3,6,7
+    ];
+    function _getZFromAABB(w2sc, aabbMin, aabbMax, lcamMinX, lcamMaxX, lcamMinY, lcamMaxY) {
+        _sceneAABB_LS[0].x = _sceneAABB_LS[1].x = _sceneAABB_LS[2].x = _sceneAABB_LS[3].x = aabbMin.x;
+        _sceneAABB_LS[1].y = _sceneAABB_LS[3].y = _sceneAABB_LS[7].y = _sceneAABB_LS[5].y = aabbMin.y;
+        _sceneAABB_LS[2].z = _sceneAABB_LS[3].z = _sceneAABB_LS[6].z = _sceneAABB_LS[7].z = aabbMin.z;
+        _sceneAABB_LS[4].x = _sceneAABB_LS[5].x = _sceneAABB_LS[6].x = _sceneAABB_LS[7].x = aabbMax.x;
+        _sceneAABB_LS[0].y = _sceneAABB_LS[2].y = _sceneAABB_LS[4].y = _sceneAABB_LS[6].y = aabbMax.y;
+        _sceneAABB_LS[0].z = _sceneAABB_LS[1].z = _sceneAABB_LS[4].z = _sceneAABB_LS[5].z = aabbMax.z;
+
+        for ( var i = 0; i < 8; ++i ) {
+            w2sc.transformPoint( _sceneAABB_LS[i], _sceneAABB_LS[i] );
+        }
+
+        var minz = 9999999999;
+        var maxz = -9999999999;
+
+        var vertices = intersectCache.vertices;
+        var positive = intersectCache.positive;
+        var zs       = intersectCache.zCollection;
+        zs.size = 0;
+
+        for (var AABBTriIter = 0; AABBTriIter < 12; ++AABBTriIter) {
+          vertices[0] = _sceneAABB_LS[iAABBTriIndexes[AABBTriIter * 3 + 0]];
+          vertices[1] = _sceneAABB_LS[iAABBTriIndexes[AABBTriIter * 3 + 1]];
+          vertices[2] = _sceneAABB_LS[iAABBTriIndexes[AABBTriIter * 3 + 2]];
+
+          var verticesWithinBound = 0;
+
+          _groupVertices("x", lcamMinX, true);
+          if (!_triXFace(zs, "x", "y", lcamMinX, lcamMinY, lcamMaxY)) continue;
+          verticesWithinBound += positive.size;
+
+          _groupVertices("x", lcamMaxX, false);
+          if (!_triXFace(zs, "x", "y", lcamMaxX, lcamMinY, lcamMaxY)) continue;
+          verticesWithinBound += positive.size;
+
+          _groupVertices("y", lcamMinY, true);
+          if (!_triXFace(zs, "y", "x", lcamMinY, lcamMinX, lcamMaxX)) continue;
+          verticesWithinBound += positive.size;
+
+          _groupVertices("y", lcamMaxY, false);
+          _triXFace(zs, "y", "x", lcamMaxY, lcamMinX, lcamMaxX);
+          if ( verticesWithinBound + positive.size == 12 ) {
+            // The triangle does not go outside of the frustum bound.
+            zs.push( vertices[0].z );
+            zs.push( vertices[1].z );
+            zs.push( vertices[2].z );
+          }
+        }
+
+        var z;
+        for (var j = 0, len = zs.size; j < len; j++) {
+            z = zs(j);
+            if (z < minz) minz = z;
+            if (z > maxz) maxz = z;
+        }
+        return { min: minz, max: maxz };
+    }
+
+    function _getZFromAABBSimple(w2sc, aabbMin, aabbMax, lcamMinX, lcamMaxX, lcamMinY, lcamMaxY) {
+        _sceneAABB_LS[0].x = _sceneAABB_LS[1].x = _sceneAABB_LS[2].x = _sceneAABB_LS[3].x = aabbMin.x;
+        _sceneAABB_LS[1].y = _sceneAABB_LS[3].y = _sceneAABB_LS[7].y = _sceneAABB_LS[5].y = aabbMin.y;
+        _sceneAABB_LS[2].z = _sceneAABB_LS[3].z = _sceneAABB_LS[6].z = _sceneAABB_LS[7].z = aabbMin.z;
+        _sceneAABB_LS[4].x = _sceneAABB_LS[5].x = _sceneAABB_LS[6].x = _sceneAABB_LS[7].x = aabbMax.x;
+        _sceneAABB_LS[0].y = _sceneAABB_LS[2].y = _sceneAABB_LS[4].y = _sceneAABB_LS[6].y = aabbMax.y;
+        _sceneAABB_LS[0].z = _sceneAABB_LS[1].z = _sceneAABB_LS[4].z = _sceneAABB_LS[5].z = aabbMax.z;
+
+        var minz = 9999999999;
+        var maxz = -9999999999;
+        var z;
+
+        for ( var i = 0; i < 8; ++i ) {
+            w2sc.transformPoint( _sceneAABB_LS[i], _sceneAABB_LS[i] );
+            z = _sceneAABB_LS[i].z;
+            if (z < minz) minz = z;
+            if (z > maxz) maxz = z;
+        }
+
+        return { min: minz, max: maxz };
+    }
+
+    //////////////////////////////////////
+    // Shadow mapping support functions //
+    //////////////////////////////////////
+    function getShadowFormat(device, shadowType) {
+        if (shadowType === pc.SHADOW_VSM32) {
+            return pc.PIXELFORMAT_RGBA32F;
+        } else if (shadowType === pc.SHADOW_VSM16) {
+            return pc.PIXELFORMAT_RGBA16F;
+        } else if (shadowType === pc.SHADOW_PCF5) {
+            return pc.PIXELFORMAT_DEPTH;
+        } else if (shadowType === pc.SHADOW_PCF3 && device.webgl2) {
+            return pc.PIXELFORMAT_DEPTH;
+        }
+        return pc.PIXELFORMAT_R8_G8_B8_A8;
+    }
+
+    function getShadowFiltering(device, shadowType) {
+        if (shadowType === pc.SHADOW_PCF3 && !device.webgl2) {
+            return pc.FILTER_NEAREST;
+        } else if (shadowType === pc.SHADOW_VSM32) {
+            return device.extTextureFloatLinear ? pc.FILTER_LINEAR : pc.FILTER_NEAREST;
+        } else if (shadowType === pc.SHADOW_VSM16) {
+            return device.extTextureHalfFloatLinear ? pc.FILTER_LINEAR : pc.FILTER_NEAREST;
+        }
+        return pc.FILTER_LINEAR;
+    }
+
+    function createShadowMap(device, width, height, shadowType) {
+        var format = getShadowFormat(device, shadowType);
+        var filter = getShadowFiltering(device, shadowType);
+
+        var shadowMap = new pc.Texture(device, {
+            // #ifdef PROFILER
+            profilerHint: pc.TEXHINT_SHADOWMAP,
+            // #endif
+            format: format,
+            width: width,
+            height: height,
+            mipmaps: false,
+            minFilter: filter,
+            magFilter: filter,
+            addressU: pc.ADDRESS_CLAMP_TO_EDGE,
+            addressV: pc.ADDRESS_CLAMP_TO_EDGE
+        });
+
+        if (shadowType === pc.SHADOW_PCF5 || (shadowType === pc.SHADOW_PCF3 && device.webgl2)) {
+            shadowMap.compareOnRead = true;
+            shadowMap.compareFunc = pc.FUNC_LESS;
+            // depthbuffer only
+            return new pc.RenderTarget({
+                depthBuffer: shadowMap
+            });
+        }
+
+        // encoded rgba depth
+        return new pc.RenderTarget({
+            colorBuffer: shadowMap,
+            depth: true
+        });
+    }
+
+    function createShadowCubeMap(device, size) {
+        var cubemap = new pc.Texture(device, {
+            // #ifdef PROFILER
+            profilerHint: pc.TEXHINT_SHADOWMAP,
+            // #endif
+            format: pc.PIXELFORMAT_R8_G8_B8_A8,
+            width: size,
+            height: size,
+            cubemap: true,
+            mipmaps: false,
+            minFilter: pc.FILTER_NEAREST,
+            magFilter: pc.FILTER_NEAREST,
+            addressU: pc.ADDRESS_CLAMP_TO_EDGE,
+            addressV: pc.ADDRESS_CLAMP_TO_EDGE
+        });
+
+        var targets = [ ];
+        var target;
+        for (var i = 0; i < 6; i++) {
+            target = new pc.RenderTarget({
+                colorBuffer: cubemap,
+                face: i,
+                depth: true
+            });
+            targets.push(target);
+        }
+        return targets;
+    }
+
+    function gauss(x, sigma) {
+        return Math.exp(-(x * x) / (2.0 * sigma * sigma));
+    }
+
+    function gaussWeights(kernelSize) {
+        if (kernelSize > maxBlurSize) kernelSize = maxBlurSize;
+        var sigma = (kernelSize - 1) / (2*3);
+        var i, values, sum, halfWidth;
+
+        halfWidth = (kernelSize - 1) * 0.5;
+        values = new Array(kernelSize);
+        sum = 0.0;
+        for (i = 0; i < kernelSize; ++i) {
+            values[i] = gauss(i - halfWidth, sigma);
+            sum += values[i];
+        }
+
+        for (i = 0; i < kernelSize; ++i) {
+            values[i] /= sum;
+        }
+        return values;
+    }
+
+    function createShadowCamera(device, shadowType, type) {
+        // We don't need to clear the color buffer if we're rendering a depth map
+        var flags = pc.CLEARFLAG_DEPTH;
+        var hwPcf = shadowType === pc.SHADOW_PCF5 || (shadowType === pc.SHADOW_PCF3 && device.webgl2);
+        if (type === pc.LIGHTTYPE_POINT) hwPcf = false;
+        if (!hwPcf) flags |= pc.CLEARFLAG_COLOR;
+        var shadowCam = new pc.Camera();
+
+        if (shadowType >= pc.SHADOW_VSM8 && shadowType <= pc.SHADOW_VSM32) {
+            shadowCam.clearColor[0] = 0;
+            shadowCam.clearColor[1] = 0;
+            shadowCam.clearColor[2] = 0;
+            shadowCam.clearColor[3] = 0;
+        } else {
+            shadowCam.clearColor[0] = 1;
+            shadowCam.clearColor[1] = 1;
+            shadowCam.clearColor[2] = 1;
+            shadowCam.clearColor[3] = 1;
+        }
+
+        shadowCam.clearDepth = 1;
+        shadowCam.clearFlags = flags;
+        shadowCam.clearStencil = null;
+
+        shadowCam._node = new pc.GraphNode();
+
+        return shadowCam;
+    }
+
+    function getShadowMapFromCache(device, res, mode, layer) {
+        if (!layer) layer = 0;
+        var id = layer * 10000 + res;
+        var shadowBuffer = shadowMapCache[mode][id];
+        if (!shadowBuffer) {
+            shadowBuffer = createShadowMap(device, res, res, mode? mode : pc.SHADOW_PCF3);
+            shadowMapCache[mode][id] = shadowBuffer;
+        }
+        return shadowBuffer;
+    }
+
+    function createShadowBuffer(device, light) {
+        var shadowBuffer;
+        if (light._type === pc.LIGHTTYPE_POINT) {
+            if (light._shadowType > pc.SHADOW_PCF3) light._shadowType = pc.SHADOW_PCF3; // no VSM or HW PCF point lights yet
+            if (light._cacheShadowMap) {
+                shadowBuffer = shadowMapCubeCache[light._shadowResolution];
+                if (!shadowBuffer) {
+                    shadowBuffer = createShadowCubeMap(device, light._shadowResolution);
+                    shadowMapCubeCache[light._shadowResolution] = shadowBuffer;
+                }
+            } else {
+                shadowBuffer = createShadowCubeMap(device, light._shadowResolution);
+            }
+            light._shadowCamera.renderTarget = shadowBuffer[0];
+            light._shadowCubeMap = shadowBuffer;
+
+        } else {
+
+            if (light._cacheShadowMap) {
+                shadowBuffer = getShadowMapFromCache(device, light._shadowResolution, light._shadowType);
+            } else {
+                shadowBuffer = createShadowMap(device, light._shadowResolution, light._shadowResolution, light._shadowType);
+            }
+
+            light._shadowCamera.renderTarget = shadowBuffer;
+        }
+        light._isCachedShadowMap = light._cacheShadowMap;
+    }
+
+    function getDepthKey(meshInstance) {
+        var material = meshInstance.material;
+        var x = meshInstance.skinInstance ? 10 : 0;
+        var y = 0;
+        if (material.opacityMap) {
+            var opChan = material.opacityMapChannel;
+            if (opChan) {
+                y = opChanId[opChan];
+            }
+        }
+        return x + y;
+    }
+
+    /**
+     * @private
+     * @name pc.ForwardRenderer
+     * @class The forward renderer render scene objects.
+     * @description Creates a new forward renderer object.
+     * @param {pc.GraphicsDevice} graphicsDevice The graphics device used by the renderer.
+     */
+    function ForwardRenderer(graphicsDevice) {
+        this.device = graphicsDevice;
+        var device = this.device;
+
+        this._shadowDrawCalls = 0;
+        this._forwardDrawCalls = 0;
+        this._skinDrawCalls = 0;
+        this._camerasRendered = 0;
+        this._materialSwitches = 0;
+        this._shadowMapUpdates = 0;
+        this._shadowMapTime = 0;
+        this._depthMapTime = 0;
+        this._forwardTime = 0;
+        this._cullTime = 0;
+        this._sortTime = 0;
+        this._skinTime = 0;
+        this._morphTime = 0;
+        this._instancingTime = 0;
+
+        // Shaders
+        var library = device.getProgramLibrary();
+        this.library = library;
+
+        this.frontToBack = false;
+
+        // Uniforms
+        var scope = device.scope;
+        this.projId = scope.resolve('matrix_projection');
+        this.viewId = scope.resolve('matrix_view');
+        this.viewId3 = scope.resolve('matrix_view3');
+        this.viewInvId = scope.resolve('matrix_viewInverse');
+        this.viewProjId = scope.resolve('matrix_viewProjection');
+        this.viewPosId = scope.resolve('view_position');
+        this.nearClipId = scope.resolve('camera_near');
+        this.farClipId = scope.resolve('camera_far');
+        this.shadowMapLightRadiusId = scope.resolve('light_radius');
+
+        this.fogColorId = scope.resolve('fog_color');
+        this.fogStartId = scope.resolve('fog_start');
+        this.fogEndId = scope.resolve('fog_end');
+        this.fogDensityId = scope.resolve('fog_density');
+
+        this.modelMatrixId = scope.resolve('matrix_model');
+        this.normalMatrixId = scope.resolve('matrix_normal');
+        this.poseMatrixId = scope.resolve('matrix_pose[0]');
+        this.boneTextureId = scope.resolve('texture_poseMap');
+        this.boneTextureSizeId = scope.resolve('texture_poseMapSize');
+        this.skinPosOffsetId = scope.resolve('skinPosOffset');
+
+        this.alphaTestId = scope.resolve('alpha_ref');
+        this.opacityMapId = scope.resolve('texture_opacityMap');
+
+        this.ambientId = scope.resolve("light_globalAmbient");
+        this.exposureId = scope.resolve("exposure");
+        this.skyboxIntensityId = scope.resolve("skyboxIntensity");
+        this.lightColorId = [];
+        this.lightDirId = [];
+        this.lightShadowMapId = [];
+        this.lightShadowMatrixId = [];
+        this.lightShadowParamsId = [];
+        this.lightShadowMatrixVsId = [];
+        this.lightShadowParamsVsId = [];
+        this.lightDirVsId = [];
+        this.lightRadiusId = [];
+        this.lightPosId = [];
+        this.lightInAngleId = [];
+        this.lightOutAngleId = [];
+        this.lightPosVsId = [];
+        this.lightCookieId = [];
+        this.lightCookieIntId = [];
+        this.lightCookieMatrixId = [];
+        this.lightCookieOffsetId = [];
+
+        this.depthMapId = scope.resolve('uDepthMap');
+        this.screenSizeId = scope.resolve('uScreenSize');
+        this._screenSize = new pc.Vec4();
+
+        this.sourceId = scope.resolve("source");
+        this.pixelOffsetId = scope.resolve("pixelOffset");
+        this.weightId = scope.resolve("weight[0]");
+        var chunks = pc.shaderChunks;
+        this.blurVsmShaderCode = [chunks.blurVSMPS, "#define GAUSS\n" + chunks.blurVSMPS];
+        var packed = "#define PACKED\n";
+        this.blurPackedVsmShaderCode = [packed + this.blurVsmShaderCode[0], packed + this.blurVsmShaderCode[1]];
+        this.blurVsmShader = [{}, {}];
+        this.blurPackedVsmShader = [{}, {}];
+        this.blurVsmWeights = {};
+
+        this.polygonOffsetId = scope.resolve("polygonOffset");
+        this.polygonOffset = new Float32Array(2);
+
+        this.fogColor = new Float32Array(3);
+        this.ambientColor = new Float32Array(3);
+    }
+
+    function mat3FromMat4(m3, m4) {
+        m3.data[0] = m4.data[0];
+        m3.data[1] = m4.data[1];
+        m3.data[2] = m4.data[2];
+
+        m3.data[3] = m4.data[4];
+        m3.data[4] = m4.data[5];
+        m3.data[5] = m4.data[6];
+
+        m3.data[6] = m4.data[8];
+        m3.data[7] = m4.data[9];
+        m3.data[8] = m4.data[10];
+    }
+
+    pc.extend(ForwardRenderer.prototype, {
+
+        sortCompare: function(drawCallA, drawCallB) {
+            if (drawCallA.layer === drawCallB.layer) {
+                if (drawCallA.drawOrder && drawCallB.drawOrder) {
+                    return drawCallA.drawOrder - drawCallB.drawOrder;
+                } else if (drawCallA.zdist && drawCallB.zdist) {
+                    return drawCallB.zdist - drawCallA.zdist; // back to front
+                } else if (drawCallA.zdist2 && drawCallB.zdist2) {
+                    return drawCallA.zdist2 - drawCallB.zdist2; // front to back
+                }
+            }
+
+            return drawCallB._key[pc.SORTKEY_FORWARD] - drawCallA._key[pc.SORTKEY_FORWARD];
+        },
+
+        sortCompareMesh: function(drawCallA, drawCallB) {
+            if (drawCallA.layer === drawCallB.layer) {
+                if (drawCallA.drawOrder && drawCallB.drawOrder) {
+                    return drawCallA.drawOrder - drawCallB.drawOrder;
+                } else if (drawCallA.zdist && drawCallB.zdist) {
+                    return drawCallB.zdist - drawCallA.zdist; // back to front
+                }
+            }
+
+            keyA = drawCallA._key[pc.SORTKEY_FORWARD];
+            keyB = drawCallB._key[pc.SORTKEY_FORWARD];
+
+            if (keyA === keyB && drawCallA.mesh && drawCallB.mesh) {
+                return drawCallB.mesh.id - drawCallA.mesh.id;
+            }
+
+            return keyB - keyA;
+        },
+
+        depthSortCompare: function(drawCallA, drawCallB) {
+            keyA = drawCallA._key[pc.SORTKEY_DEPTH];
+            keyB = drawCallB._key[pc.SORTKEY_DEPTH];
+
+            if (keyA === keyB && drawCallA.mesh && drawCallB.mesh) {
+                return drawCallB.mesh.id - drawCallA.mesh.id;
+            }
+
+            return keyB - keyA;
+        },
+
+        lightCompare: function(lightA, lightB) {
+            return lightA.key - lightB.key;
+        },
+
+        _isVisible: function(camera, meshInstance) {
+            if (!meshInstance.visible) return false;
+
+            meshPos = meshInstance.aabb.center;
+            if (meshInstance._aabb._radiusVer !== meshInstance._aabbVer) {
+                meshInstance._aabb._radius = meshInstance._aabb.halfExtents.length();
+                meshInstance._aabb._radiusVer = meshInstance._aabbVer;
+            }
+
+            tempSphere.radius = meshInstance._aabb._radius;
+            tempSphere.center = meshPos;
+
+            return camera.frustum.containsSphere(tempSphere);
+        },
+
+        getShadowCamera: function(device, light) {
+            var shadowCam = light._shadowCamera;
+            var shadowBuffer;
+
+            if (shadowCam === null) {
+                shadowCam = light._shadowCamera = createShadowCamera(device, light._shadowType, light._type);
+                createShadowBuffer(device, light);
+            } else {
+                shadowBuffer = shadowCam.renderTarget;
+                if ((shadowBuffer.width !== light._shadowResolution) || (shadowBuffer.height !== light._shadowResolution)) {
+                    createShadowBuffer(device, light);
+                }
+            }
+
+            return shadowCam;
+        },
+
+        updateCameraFrustum: function(camera) {
+            if (camera.vrDisplay && camera.vrDisplay.presenting) {
+                projMat = camera.vrDisplay.combinedProj;
+                var parent = camera._node.getParent();
+                if (parent) {
+                    viewMat.copy(parent.getWorldTransform()).mul(camera.vrDisplay.combinedViewInv).invert();
+                } else {
+                    viewMat.copy(camera.vrDisplay.combinedView);
+                }
+                viewInvMat.copy(viewMat).invert();
+                this.viewInvId.setValue(viewInvMat.data);
+                camera.frustum.update(projMat, viewMat);
+                return;
+            }
+
+            projMat = camera.getProjectionMatrix();
+            if (camera.overrideCalculateProjection) camera.calculateProjection(projMat, pc.VIEW_CENTER);
+
+            if (camera.overrideCalculateTransform) {
+                camera.calculateTransform(viewInvMat, pc.VIEW_CENTER);
+            } else {
+                var pos = camera._node.getPosition();
+                var rot = camera._node.getRotation();
+                viewInvMat.setTRS(pos, rot, pc.Vec3.ONE);
+                this.viewInvId.setValue(viewInvMat.data);
+            }
+            viewMat.copy(viewInvMat).invert();
+
+            camera.frustum.update(projMat, viewMat);
+        },
+
+        // make sure colorWrite is set to true to all channels, if you want to fully clear the target
+        setCamera: function (camera, target, clear, cullBorder) {
+            var vrDisplay = camera.vrDisplay;
+            if (!vrDisplay || !vrDisplay.presenting) {
+                // Projection Matrix
+                projMat = camera.getProjectionMatrix();
+                if (camera.overrideCalculateProjection) camera.calculateProjection(projMat, pc.VIEW_CENTER);
+                this.projId.setValue(projMat.data);
+
+                // ViewInverse Matrix
+                if (camera.overrideCalculateTransform) {
+                    camera.calculateTransform(viewInvMat, pc.VIEW_CENTER);
+                } else {
+                    var pos = camera._node.getPosition();
+                    var rot = camera._node.getRotation();
+                    viewInvMat.setTRS(pos, rot, pc.Vec3.ONE);
+                }
+                this.viewInvId.setValue(viewInvMat.data);
+
+                // View Matrix
+                viewMat.copy(viewInvMat).invert();
+                this.viewId.setValue(viewMat.data);
+
+                // View 3x3
+                mat3FromMat4(viewMat3, viewMat);
+                this.viewId3.setValue(viewMat3.data);
+
+                // ViewProjection Matrix
+                viewProjMat.mul2(projMat, viewMat);
+                this.viewProjId.setValue(viewProjMat.data);
+
+                // View Position (world space)
+                this.viewPosId.setValue(camera._node.getPosition().data);
+
+                camera.frustum.update(projMat, viewMat);
+            } else {
+                // Projection LR
+                projL = vrDisplay.leftProj;
+                projR = vrDisplay.rightProj;
+                projMat = vrDisplay.combinedProj;
+                if (camera.overrideCalculateProjection) {
+                    camera.calculateProjection(projL, pc.VIEW_LEFT);
+                    camera.calculateProjection(projR, pc.VIEW_RIGHT);
+                    camera.calculateProjection(projMat, pc.VIEW_CENTER);
+                }
+
+                if (camera.overrideCalculateTransform) {
+                    camera.calculateTransform(viewInvL, pc.VIEW_LEFT);
+                    camera.calculateTransform(viewInvR, pc.VIEW_RIGHT);
+                    camera.calculateTransform(viewInvMat, pc.VIEW_CENTER);
+                    viewL.copy(viewInvL).invert();
+                    viewR.copy(viewInvR).invert();
+                    viewMat.copy(viewInvMat).invert();
+                } else {
+                    var parent = camera._node.getParent();
+                    if (parent) {
+                        var transform = parent.getWorldTransform();
+
+                        // ViewInverse LR (parent)
+                        viewInvL.mul2(transform, vrDisplay.leftViewInv);
+                        viewInvR.mul2(transform, vrDisplay.rightViewInv);
+
+                        // View LR (parent)
+                        viewL.copy(viewInvL).invert();
+                        viewR.copy(viewInvR).invert();
+
+                        // Combined view (parent)
+                        viewMat.copy(parent.getWorldTransform()).mul(vrDisplay.combinedViewInv).invert();
+                    } else {
+                        // ViewInverse LR
+                        viewInvL.copy(vrDisplay.leftViewInv);
+                        viewInvR.copy(vrDisplay.rightViewInv);
+
+                        // View LR
+                        viewL.copy(vrDisplay.leftView);
+                        viewR.copy(vrDisplay.rightView);
+
+                        // Combined view
+                        viewMat.copy(vrDisplay.combinedView);
+                    }
+                }
+
+                // View 3x3 LR
+                mat3FromMat4(viewMat3L, viewL);
+                mat3FromMat4(viewMat3R, viewR);
+
+                // ViewProjection LR
+                viewProjMatL.mul2(projL, viewL);
+                viewProjMatR.mul2(projR, viewR);
+
+                // View Position LR
+                viewPosL.data[0] = viewInvL.data[12];
+                viewPosL.data[1] = viewInvL.data[13];
+                viewPosL.data[2] = viewInvL.data[14];
+
+                viewPosR.data[0] = viewInvR.data[12];
+                viewPosR.data[1] = viewInvR.data[13];
+                viewPosR.data[2] = viewInvR.data[14];
+
+                camera.frustum.update(projMat, viewMat);
+            }
+
+            // Near and far clip values
+            this.nearClipId.setValue(camera._nearClip);
+            this.farClipId.setValue(camera._farClip);
+
+            var device = this.device;
+            device.setRenderTarget(target);
+            device.updateBegin();
+
+            var rect = camera.getRect();
+            var pixelWidth = target ? target.width : device.width;
+            var pixelHeight = target ? target.height : device.height;
+            var x = Math.floor(rect.x * pixelWidth);
+            var y = Math.floor(rect.y * pixelHeight);
+            var w = Math.floor(rect.width * pixelWidth);
+            var h = Math.floor(rect.height * pixelHeight);
+            device.setViewport(x, y, w, h);
+            device.setScissor(x, y, w, h);
+            if (clear) device.clear(camera._clearOptions); // clear full RT
+
+            rect = camera._scissorRect;
+            x = Math.floor(rect.x * pixelWidth);
+            y = Math.floor(rect.y * pixelHeight);
+            w = Math.floor(rect.width * pixelWidth);
+            h = Math.floor(rect.height * pixelHeight);
+            device.setScissor(x, y, w, h);
+
+            if (cullBorder) device.setScissor(1, 1, pixelWidth-2, pixelHeight-2); // optionally clip borders when rendering
+        },
+
+        dispatchGlobalLights: function (scene) {
+            var i;
+            this.mainLight = -1;
+
+            var scope = this.device.scope;
+
+            this.ambientColor[0] = scene.ambientLight.data[0];
+            this.ambientColor[1] = scene.ambientLight.data[1];
+            this.ambientColor[2] = scene.ambientLight.data[2];
+            if (scene.gammaCorrection) {
+                for(i=0; i<3; i++) {
+                    this.ambientColor[i] = Math.pow(this.ambientColor[i], 2.2);
+                }
+            }
+            this.ambientId.setValue(this.ambientColor);
+            this.exposureId.setValue(scene.exposure);
+            if (scene._skyboxModel) this.skyboxIntensityId.setValue(scene.skyboxIntensity);
+        },
+
+        _resolveLight: function (scope, i) {
+            var light = "light" + i;
+            this.lightColorId[i] = scope.resolve(light + "_color");
+            this.lightDirId[i] = scope.resolve(light + "_direction");
+            this.lightShadowMapId[i] = scope.resolve(light + "_shadowMap");
+            this.lightShadowMatrixId[i] = scope.resolve(light + "_shadowMatrix");
+            this.lightShadowParamsId[i] = scope.resolve(light + "_shadowParams");
+            this.lightShadowMatrixVsId[i] = scope.resolve(light + "_shadowMatrixVS");
+            this.lightShadowParamsVsId[i] = scope.resolve(light + "_shadowParamsVS");
+            this.lightDirVsId[i] = scope.resolve(light + "_directionVS");
+            this.lightRadiusId[i] = scope.resolve(light + "_radius");
+            this.lightPosId[i] = scope.resolve(light + "_position");
+            this.lightInAngleId[i] = scope.resolve(light + "_innerConeAngle");
+            this.lightOutAngleId[i] = scope.resolve(light + "_outerConeAngle");
+            this.lightPosVsId[i] = scope.resolve(light + "_positionVS");
+            this.lightCookieId[i] = scope.resolve(light + "_cookie");
+            this.lightCookieIntId[i] = scope.resolve(light + "_cookieIntensity");
+            this.lightCookieMatrixId[i] = scope.resolve(light + "_cookieMatrix");
+            this.lightCookieOffsetId[i] = scope.resolve(light + "_cookieOffset");
+        },
+
+        dispatchDirectLights: function (dirs, scene, mask) {
+            var numDirs = dirs.length;
+            var i;
+            var directional, wtm;
+            var cnt = 0;
+            this.mainLight = -1;
+
+            var scope = this.device.scope;
+
+            for (i = 0; i < numDirs; i++) {
+                if (!(dirs[i]._mask & mask)) continue;
+
+                directional = dirs[i];
+                wtm = directional._node.getWorldTransform();
+
+                if (!this.lightColorId[cnt]) {
+                    this._resolveLight(scope, cnt);
+                }
+
+                this.lightColorId[cnt].setValue(scene.gammaCorrection? directional._linearFinalColor.data : directional._finalColor.data);
+
+                // Directionals shine down the negative Y axis
+                wtm.getY(directional._direction).scale(-1);
+                this.lightDirId[cnt].setValue(directional._direction.normalize().data);
+
+                if (directional.castShadows) {
+                    var shadowMap = directional._isPcf && this.device.webgl2 ?
+                            directional._shadowCamera.renderTarget.depthBuffer :
+                            directional._shadowCamera.renderTarget.colorBuffer;
+
+                    // make bias dependent on far plane because it's not constant for direct light
+                    var bias;
+                    if (directional._isVsm) {
+                        bias = -0.00001*20;
+                    } else {
+                        bias = (directional.shadowBias / directional._shadowCamera._farClip) * 100;
+                        if (!this.device.webgl2 && this.device.extStandardDerivatives) bias *= -100;
+                    }
+                    var normalBias = directional._isVsm ?
+                        directional.vsmBias / (directional._shadowCamera._farClip / 7.0)
+                         : directional._normalOffsetBias;
+
+                    this.lightShadowMapId[cnt].setValue(shadowMap);
+                    this.lightShadowMatrixId[cnt].setValue(directional._shadowMatrix.data);
+                    var params = directional._rendererParams;
+                    if (params.length!==3) params.length = 3;
+                    params[0] = directional._shadowResolution;
+                    params[1] = normalBias;
+                    params[2] = bias;
+                    this.lightShadowParamsId[cnt].setValue(params);
+                    if (this.mainLight < 0) {
+                        this.lightShadowMatrixVsId[cnt].setValue(directional._shadowMatrix.data);
+                        this.lightShadowParamsVsId[cnt].setValue(params);
+                        this.lightDirVsId[cnt].setValue(directional._direction.normalize().data);
+                        this.mainLight = i;
+                    }
+                }
+                cnt++;
+            }
+            return cnt;
+        },
+
+        dispatchPointLight: function (scene, scope, point, cnt) {
+            var wtm = point._node.getWorldTransform();
+
+            if (!this.lightColorId[cnt]) {
+                this._resolveLight(scope, cnt);
+            }
+
+            this.lightRadiusId[cnt].setValue(point.attenuationEnd);
+            this.lightColorId[cnt].setValue(scene.gammaCorrection? point._linearFinalColor.data : point._finalColor.data);
+            wtm.getTranslation(point._position);
+            this.lightPosId[cnt].setValue(point._position.data);
+
+            if (point.castShadows) {
+                var shadowMap = point._shadowCamera.renderTarget.colorBuffer;
+                this.lightShadowMapId[cnt].setValue(shadowMap);
+                var params = point._rendererParams;
+                if (params.length!==4) params.length = 4;
+                params[0] = point._shadowResolution;
+                params[1] = point._normalOffsetBias;
+                params[2] = point.shadowBias;
+                params[3] = 1.0 / point.attenuationEnd;
+                this.lightShadowParamsId[cnt].setValue(params);
+            }
+            if (point._cookie) {
+                this.lightCookieId[cnt].setValue(point._cookie);
+                this.lightShadowMatrixId[cnt].setValue(wtm.data);
+                this.lightCookieIntId[cnt].setValue(point.cookieIntensity);
+            }
+        },
+
+        dispatchSpotLight: function (scene, scope, spot, cnt) {
+            var wtm = spot._node.getWorldTransform();
+
+            if (!this.lightColorId[cnt]) {
+                this._resolveLight(scope, cnt);
+            }
+
+            this.lightInAngleId[cnt].setValue(spot._innerConeAngleCos);
+            this.lightOutAngleId[cnt].setValue(spot._outerConeAngleCos);
+            this.lightRadiusId[cnt].setValue(spot.attenuationEnd);
+            this.lightColorId[cnt].setValue(scene.gammaCorrection? spot._linearFinalColor.data : spot._finalColor.data);
+            wtm.getTranslation(spot._position);
+            this.lightPosId[cnt].setValue(spot._position.data);
+            // Spots shine down the negative Y axis
+            wtm.getY(spot._direction).scale(-1);
+            this.lightDirId[cnt].setValue(spot._direction.normalize().data);
+
+            if (spot.castShadows) {
+                var bias;
+                if (spot._isVsm) {
+                    bias = -0.00001*20;
+                } else {
+                    bias = spot.shadowBias * 20; // approx remap from old bias values
+                    if (!this.device.webgl2 && this.device.extStandardDerivatives) bias *= -100;
+                }
+                var normalBias = spot._isVsm ?
+                    spot.vsmBias / (spot.attenuationEnd / 7.0)
+                    : spot._normalOffsetBias;
+
+                var shadowMap = spot._isPcf && this.device.webgl2 ?
+                            spot._shadowCamera.renderTarget.depthBuffer :
+                            spot._shadowCamera.renderTarget.colorBuffer;
+                this.lightShadowMapId[cnt].setValue(shadowMap);
+                this.lightShadowMatrixId[cnt].setValue(spot._shadowMatrix.data);
+                var params = spot._rendererParams;
+                if (params.length!==4) params.length = 4;
+                params[0] = spot._shadowResolution;
+                params[1] = normalBias;
+                params[2] = bias;
+                params[3] = 1.0 / spot.attenuationEnd;
+                this.lightShadowParamsId[cnt].setValue(params);
+                if (this.mainLight < 0) {
+                    this.lightShadowMatrixVsId[cnt].setValue(spot._shadowMatrix.data);
+                    this.lightShadowParamsVsId[cnt].setValue(params);
+                    this.lightPosVsId[cnt].setValue(spot._position.data);
+                    this.mainLight = i;
+                }
+            }
+            if (spot._cookie) {
+                this.lightCookieId[cnt].setValue(spot._cookie);
+                if (!spot.castShadows) {
+                    var shadowCam = this.getShadowCamera(this.device, spot);
+                    var shadowCamNode = shadowCam._node;
+
+                    shadowCamNode.setPosition(spot._node.getPosition());
+                    shadowCamNode.setRotation(spot._node.getRotation());
+                    shadowCamNode.rotateLocal(-90, 0, 0);
+
+                    shadowCam.projection = pc.PROJECTION_PERSPECTIVE;
+                    shadowCam.aspectRatio = 1;
+                    shadowCam.fov = spot._outerConeAngle * 2;
+
+                    shadowCamView.setTRS(shadowCamNode.getPosition(), shadowCamNode.getRotation(), pc.Vec3.ONE).invert();
+                    shadowCamViewProj.mul2(shadowCam.getProjectionMatrix(), shadowCamView);
+                    spot._shadowMatrix.mul2(scaleShift, shadowCamViewProj);
+                }
+                this.lightShadowMatrixId[cnt].setValue(spot._shadowMatrix.data);
+                this.lightCookieIntId[cnt].setValue(spot.cookieIntensity);
+                if (spot._cookieTransform) {
+                    this.lightCookieMatrixId[cnt].setValue(spot._cookieTransform.data);
+                    this.lightCookieOffsetId[cnt].setValue(spot._cookieOffset.data);
+                }
+            }
+        },
+
+        dispatchLocalLights: function (sortedLights, scene, mask, usedDirLights, staticLightList) {
+            var i;
+            var point, spot;
+
+            var pnts = sortedLights[pc.LIGHTTYPE_POINT];
+            var spts = sortedLights[pc.LIGHTTYPE_SPOT];
+
+            var numDirs = usedDirLights;
+            var numPnts = pnts.length;
+            var numSpts = spts.length;
+            var cnt = numDirs;
+
+            var scope = this.device.scope;
+
+            for (i = 0; i < numPnts; i++) {
+                point = pnts[i];
+                if (!(point._mask & mask)) continue;
+                if (point.isStatic) continue;
+                this.dispatchPointLight(scene, scope, point, cnt);
+                cnt++;
+            }
+
+            var staticId = 0;
+            if (staticLightList) {
+                point = staticLightList[staticId];
+                while(point && point._type === pc.LIGHTTYPE_POINT) {
+                    this.dispatchPointLight(scene, scope, point, cnt);
+                    cnt++;
+                    staticId++;
+                    point = staticLightList[staticId];
+                }
+            }
+
+            for (i = 0; i < numSpts; i++) {
+                spot = spts[i];
+                if (!(spot._mask & mask)) continue;
+                if (spot.isStatic) continue;
+                this.dispatchSpotLight(scene, scope, spot, cnt);
+                cnt++;
+            }
+
+            if (staticLightList) {
+                spot = staticLightList[staticId];
+                while(spot && spot._type === pc.LIGHTTYPE_SPOT) {
+                    this.dispatchSpotLight(scene, scope, spot, cnt);
+                    cnt++;
+                    staticId++;
+                    spot = staticLightList[staticId];
+                }
+            }
+        },
+
+        cull: function(camera, drawCalls, visibleList) {
+            // #ifdef PROFILER
+            var cullTime = pc.now();
+            // #endif
+
+            var visibleLength = 0;
+            var i, drawCall, visible;
+            var drawCallsCount = drawCalls.length;
+
+            var cullingMask = camera.cullingMask || 0xFFFFFFFF; // if missing assume camera's default value
+
+            if (!camera.frustumCulling) {
+                for (i = 0; i < drawCallsCount; i++) {
+                    // need to copy array anyway because sorting will happen and it'll break original draw call order assumption
+                    drawCall = drawCalls[i];
+                    if (!drawCall.visible && !drawCall.command) continue;
+
+                    // if the object's mask AND the camera's cullingMask is zero then the game object will be invisible from the camera
+                    if (drawCall.mask && (drawCall.mask & cullingMask) === 0) continue;
+
+                    visibleList[visibleLength] = drawCall;
+                    visibleLength++;
+                    drawCall._visibleThisFrame = true;
+                }
+                return visibleLength;
+            }
+
+            for (i = 0; i < drawCallsCount; i++) {
+                drawCall = drawCalls[i];
+                if (!drawCall.command) {
+                    if (!drawCall.visible) continue; // use visible property to quickly hide/show meshInstances
+                    visible = true;
+
+                    // if the object's mask AND the camera's cullingMask is zero then the game object will be invisible from the camera
+                    if (drawCall.mask && (drawCall.mask & cullingMask) === 0) continue;
+
+                    // Don't cull fx/hud/gizmo
+                    if (drawCall.layer > pc.LAYER_FX) {
+                        if (drawCall.cull) {
+                            visible = this._isVisible(camera, drawCall);
+                        }
+                    }
+
+                    if (visible) {
+                        visibleList[visibleLength] = drawCall;
+                        visibleLength++;
+                        drawCall._visibleThisFrame = true;
+                    }
+                } else {
+                    visibleList[visibleLength] = drawCall;
+                    visibleLength++;
+                    drawCall._visibleThisFrame = true;
+                }
+            }
+
+            // #ifdef PROFILER
+            this._cullTime += pc.now() - cullTime;
+            // #endif
+
+            return visibleLength;
+        },
+
+        cullLights: function(camera, lights) {
+            var i, light, type;
+            for (i = 0; i < lights.length; i++) {
+                light = lights[i];
+                type = light._type;
+                if (light.castShadows && light._enabled && light.shadowUpdateMode!==pc.SHADOWUPDATE_NONE) {
+                    if (type !== pc.LIGHTTYPE_DIRECTIONAL) {
+                        light.getBoundingSphere(tempSphere);
+                        if (!camera.frustum.containsSphere(tempSphere)) continue;
+                        light._visibleThisFrame = true;
+                    }
+                }
+            }
+        },
+
+        updateCpuSkinMatrices: function(drawCalls) {
+            var drawCallsCount = drawCalls.length;
+            if (drawCallsCount === 0) return;
+
+            // #ifdef PROFILER
+            var skinTime = pc.now();
+            // #endif
+
+            var i, skin;
+            for (i = 0; i < drawCallsCount; i++) {
+                skin = drawCalls[i].skinInstance;
+                if (skin) {
+                    skin.updateMatrices();
+                    skin._dirty = true;
+                }
+            }
+
+            // #ifdef PROFILER
+            this._skinTime += pc.now() - skinTime;
+            // #endif
+        },
+
+        updateGpuSkinMatrices: function(drawCalls) {
+            // #ifdef PROFILER
+            var skinTime = pc.now();
+            // #endif
+
+            var i, skin;
+            var drawCallsCount = drawCalls.length;
+            for (i = 0; i < drawCallsCount; i++) {
+                if (!drawCalls[i]._visibleThisFrame) continue;
+                skin = drawCalls[i].skinInstance;
+                if (skin) {
+                    if (skin._dirty) {
+                        skin.updateMatrixPalette();
+                        skin._dirty = false;
+                    }
+                }
+            }
+
+            // #ifdef PROFILER
+            this._skinTime += pc.now() - skinTime;
+            // #endif
+        },
+
+        updateMorphedBounds: function(drawCalls) {
+            // #ifdef PROFILER
+            var morphTime = pc.now();
+            // #endif
+
+            var i, morph;
+            var drawCallsCount = drawCalls.length;
+            for (i = 0; i < drawCallsCount; i++) {
+                morph = drawCalls[i].morphInstance;
+                if (morph && morph._dirty) {
+                    morph.updateBounds(drawCalls[i].mesh);
+                }
+            }
+            // #ifdef PROFILER
+            this._morphTime += pc.now() - morphTime;
+            // #endif
+        },
+
+        updateMorphing: function(drawCalls) {
+            // #ifdef PROFILER
+            var morphTime = pc.now();
+            // #endif
+
+            var i, morph;
+            var drawCallsCount = drawCalls.length;
+            for (i = 0; i < drawCallsCount; i++) {
+                if (!drawCalls[i]._visibleThisFrame) continue;
+                morph = drawCalls[i].morphInstance;
+                if (morph && morph._dirty) {
+                    morph.update(drawCalls[i].mesh);
+                    morph._dirty = false;
+                }
+            }
+            // #ifdef PROFILER
+            this._morphTime += pc.now() - morphTime;
+            // #endif
+        },
+
+        setBaseConstants: function(device, material) {
+            // Cull mode
+            device.setCullMode(material.cull);
+            // Alpha test
+            if (material.opacityMap) {
+                this.opacityMapId.setValue(material.opacityMap);
+                this.alphaTestId.setValue(material.alphaTest);
+            }
+        },
+
+        setSkinning: function(device, meshInstance, material) {
+            if (meshInstance.skinInstance) {
+                this._skinDrawCalls++;
+                this.skinPosOffsetId.setValue(meshInstance.skinInstance.rootNode.getPosition().data);
+                if (device.supportsBoneTextures) {
+                    boneTexture = meshInstance.skinInstance.boneTexture;
+                    this.boneTextureId.setValue(boneTexture);
+                    boneTextureSize[0] = boneTexture.width;
+                    boneTextureSize[1] = boneTexture.height;
+                    this.boneTextureSizeId.setValue(boneTextureSize);
+                } else {
+                    this.poseMatrixId.setValue(meshInstance.skinInstance.matrixPalette);
+                }
+            }
+        },
+
+        drawInstance: function(device, meshInstance, mesh, style, normal) {
+            instancingData = meshInstance.instancingData;
+            if (instancingData) {
+                this._instancedDrawCalls++;
+                this._removedByInstancing += instancingData.count;
+                device.setVertexBuffer(instancingData._buffer, 1, instancingData.offset);
+                device.draw(mesh.primitive[style], instancingData.count);
+                if (instancingData._buffer === pc._autoInstanceBuffer) {
+                    meshInstance.instancingData = null;
+                    return instancingData.count - 1;
+                }
+            } else {
+                modelMatrix = meshInstance.node.worldTransform;
+                this.modelMatrixId.setValue(modelMatrix.data);
+
+                if (normal) {
+                    normalMatrix = meshInstance.node.normalMatrix;
+                    if (meshInstance.node._dirtyNormal) {
+                        modelMatrix.invertTo3x3(normalMatrix);
+                        normalMatrix.transpose();
+                        meshInstance.node._dirtyNormal = false;
+                    }
+                    this.normalMatrixId.setValue(normalMatrix.data);
+                }
+
+                device.draw(mesh.primitive[style]);
+                return 0;
+            }
+        },
+
+        // used for stereo
+        drawInstance2: function(device, meshInstance, mesh, style) {
+            instancingData = meshInstance.instancingData;
+            if (instancingData) {
+                this._instancedDrawCalls++;
+                this._removedByInstancing += instancingData.count;
+                device.setVertexBuffer(instancingData._buffer, 1, instancingData.offset);
+                device.draw(mesh.primitive[style], instancingData.count);
+                if (instancingData._buffer === pc._autoInstanceBuffer) {
+                    meshInstance.instancingData = null;
+                    return instancingData.count - 1;
+                }
+            } else {
+                // matrices are already set
+                device.draw(mesh.primitive[style]);
+                return 0;
+            }
+        },
+
+        findShadowShader: function(meshInstance, type, shadowType, scene) {
+            if (shadowType >= numShadowModes) shadowType -= numShadowModes;
+            var material = meshInstance.material;
+            var smode = shadowType + type * numShadowModes;
+            
+            if (!material.shader) {
+                material.updateShader(this.device, scene, meshInstance._shaderDefs, meshInstance._staticLightList);
+            }
+
+            return this.library.getProgram('depthrgba', {
+                                skin: !!meshInstance.skinInstance,
+                                opacityMap: !!material.opacityMap,
+                                opacityChannel: material.opacityMap? (material.opacityMapChannel || 'r') : null,
+                                shadowType: shadowType,
+                                instancing: meshInstance.instancingData,
+                                type: type,
+                                chunks: material.chunks,
+                                attributes: material.shader.definition.attributes
+                            });
+        },
+
+        renderShadows: function(lights, cameraPass) {
+            var device = this.device;
+            // #ifdef PROFILER
+            var shadowMapStartTime = pc.now();
+            // #endif
+            var i, j, light, shadowShader, type, shadowCam, shadowCamNode, lightNode, pass, passes, frustumSize, shadowType, smode;
+            var unitPerTexel, delta, p;
+            var minx, miny, minz, maxx, maxy, maxz, centerx, centery;
+            var opChan;
+            var visible, cullTime, numInstances;
+            var meshInstance, mesh, material;
+            var style;
+            var emptyAabb;
+            var drawCallAabb;
+            var settings;
+            var visibleList, visibleLength;
+
+            var passFlag = 1 << pc.SHADER_SHADOW;
+            var paramName, parameter, parameters;
+
+            for (i = 0; i < lights.length; i++) {
+                light = lights[i];
+                type = light._type;
+
+                if (light.castShadows && light._enabled && light.shadowUpdateMode !== pc.SHADOWUPDATE_NONE && light._visibleThisFrame) {
+
+                    shadowCam = this.getShadowCamera(device, light);
+                    shadowCamNode = shadowCam._node;
+                    lightNode = light._node;
+                    pass = 0;
+                    passes = 1;
+
+                    if (type === pc.LIGHTTYPE_DIRECTIONAL) {
+                        if (light._visibleLength[cameraPass] < 0) continue; // prevent light from rendering more than once for this camera
+                        settings = light._visibleCameraSettings[cameraPass];
+                        shadowCamNode.setPosition(settings.x, settings.y, settings.z);
+                        shadowCam.orthoHeight = settings.orthoHeight;
+                        shadowCam.farClip = settings.farClip;
+                        pass = cameraPass;
+
+                    } else if (type === pc.LIGHTTYPE_SPOT) {
+                        this.viewPosId.setValue(shadowCamNode.getPosition().data);
+                        this.shadowMapLightRadiusId.setValue(light.attenuationEnd);
+
+                    } else if (type === pc.LIGHTTYPE_POINT) {
+                        this.viewPosId.setValue(shadowCamNode.getPosition().data);
+                        this.shadowMapLightRadiusId.setValue(light.attenuationEnd);
+                        passes = 6;
+
+                    }
+
+                    if (type !== pc.LIGHTTYPE_POINT) {
+                        shadowCamView.setTRS(shadowCamNode.getPosition(), shadowCamNode.getRotation(), pc.Vec3.ONE).invert();
+                        shadowCamViewProj.mul2(shadowCam.getProjectionMatrix(), shadowCamView);
+                        light._shadowMatrix.mul2(scaleShift, shadowCamViewProj);
+                    }
+
+                    if (device.webgl2) {
+                        if (type === pc.LIGHTTYPE_POINT) {
+                            device.setDepthBias(false);
+                        } else {
+                            device.setDepthBias(true);
+                            device.setDepthBiasValues(light.shadowBias * -1000.0, light.shadowBias * -1000.0);
+                        }
+                    } else if (device.extStandardDerivatives) {
+                        if (type === pc.LIGHTTYPE_POINT) {
+                            this.polygonOffset[0] = 0;
+                            this.polygonOffset[1] = 0;
+                            this.polygonOffsetId.setValue(this.polygonOffset);
+                        } else {
+                            this.polygonOffset[0] = light.shadowBias * -1000.0;
+                            this.polygonOffset[1] = light.shadowBias * -1000.0;
+                            this.polygonOffsetId.setValue(this.polygonOffset);
+                        }
+                    }
+
+                    if (light.shadowUpdateMode === pc.SHADOWUPDATE_THISFRAME) light.shadowUpdateMode = pc.SHADOWUPDATE_NONE;
+
+                    this._shadowMapUpdates += passes;
+
+                    // Set standard shadowmap states
+                    device.setBlending(false);
+                    device.setDepthWrite(true);
+                    device.setDepthTest(true);
+                    if (light._isPcf && device.webgl2 && type !== pc.LIGHTTYPE_POINT) {
+                        device.setColorWrite(false, false, false, false);
+                    } else {
+                        device.setColorWrite(true, true, true, true);
+                    }
+
+                    if (pass) {
+                        passes = pass + 1; // predefined single pass
+                    } else {
+                        pass = 0; // point light passes
+                    }
+
+                    while(pass < passes) {
+                        if (type === pc.LIGHTTYPE_POINT) {
+                            shadowCamNode.setRotation(pointLightRotations[pass]);
+                            shadowCam.renderTarget = light._shadowCubeMap[pass];
+                        }
+
+                        this.setCamera(shadowCam, shadowCam.renderTarget, true, type !== pc.LIGHTTYPE_POINT);
+
+                        visibleList = light._visibleList[pass];
+                        visibleLength = light._visibleLength[pass];
+
+                        // Sort shadow casters
+                        shadowType = light._shadowType;
+                        smode = shadowType + type * numShadowModes;
+
+                        // Render
+                        for (j = 0, numInstances = visibleLength; j < numInstances; j++) {
+                            meshInstance = visibleList[j];
+                            mesh = meshInstance.mesh;
+                            material = meshInstance.material;
+
+                            // set basic material states/parameters
+                            this.setBaseConstants(device, material);
+                            this.setSkinning(device, meshInstance, material);
+
+                            if (material.chunks) {
+                                // Uniforms I (shadow): material
+                                parameters = material.parameters;
+                                for (paramName in parameters) {
+                                    parameter = parameters[paramName];
+                                    if (parameter.passFlags & passFlag) {
+                                        if (!parameter.scopeId) {
+                                            parameter.scopeId = device.scope.resolve(paramName);
+                                        }
+                                        parameter.scopeId.setValue(parameter.data);
+                                    }
+                                }
+                                // Uniforms II (shadow): meshInstance overrides
+                                parameters = meshInstance.parameters;
+                                for (paramName in parameters) {
+                                    parameter = parameters[paramName];
+                                    if (parameter.passFlags & passFlag) {
+                                        if (!parameter.scopeId) {
+                                            parameter.scopeId = device.scope.resolve(paramName);
+                                        }
+                                        parameter.scopeId.setValue(parameter.data);
+                                    }
+                                }
+                            }
+
+                            // set shader
+                            shadowShader = meshInstance._shader[pc.SHADER_SHADOW + smode];
+                            if (!shadowShader) {
+                                shadowShader = this.findShadowShader(meshInstance, type, shadowType, scene);
+                                meshInstance._shader[pc.SHADER_SHADOW + smode] = shadowShader;
+                                meshInstance._key[pc.SORTKEY_DEPTH] = getDepthKey(meshInstance);
+                            }
+                            device.setShader(shadowShader);
+                            // set buffers
+                            style = meshInstance.renderStyle;
+                            device.setVertexBuffer((meshInstance.morphInstance && meshInstance.morphInstance._vertexBuffer) ?
+                                meshInstance.morphInstance._vertexBuffer : mesh.vertexBuffer, 0);
+                            device.setIndexBuffer(mesh.indexBuffer[style]);
+                            // draw
+                            j += this.drawInstance(device, meshInstance, mesh, style);
+                            this._shadowDrawCalls++;
+                        }
+                        pass++;
+                        if (type === pc.LIGHTTYPE_DIRECTIONAL) light._visibleLength[cameraPass] = -1; // prevent light from rendering more than once for this camera
+                    } // end pass
+
+                    if (light._isVsm) {
+                        var filterSize = light._vsmBlurSize;
+                        if (filterSize > 1) {
+                            var origShadowMap = shadowCam.renderTarget;
+                            var tempRt = getShadowMapFromCache(device, light._shadowResolution, light._shadowType, 1);
+
+                            var blurMode = light.vsmBlurMode;
+                            var blurShader = (light._shadowType === pc.SHADOW_VSM8? this.blurPackedVsmShader : this.blurVsmShader)[blurMode][filterSize];
+                            if (!blurShader) {
+                                this.blurVsmWeights[filterSize] = gaussWeights(filterSize);
+                                var chunks = pc.shaderChunks;
+                                (light._shadowType === pc.SHADOW_VSM8? this.blurPackedVsmShader : this.blurVsmShader)[blurMode][filterSize] = blurShader =
+                                    chunks.createShaderFromCode(this.device, chunks.fullscreenQuadVS,
+                                    "#define SAMPLES " + filterSize + "\n" +
+                                    (light._shadowType === pc.SHADOW_VSM8? this.blurPackedVsmShaderCode : this.blurVsmShaderCode)
+                                    [blurMode], "blurVsm" + blurMode + "" + filterSize + "" + (light._shadowType === pc.SHADOW_VSM8));
+                            }
+
+                            blurScissorRect.z = light._shadowResolution - 2;
+                            blurScissorRect.w = blurScissorRect.z;
+
+                            // Blur horizontal
+                            this.sourceId.setValue(origShadowMap.colorBuffer);
+                            pixelOffset.x = 1.0 / light._shadowResolution;
+                            pixelOffset.y = 0.0;
+                            this.pixelOffsetId.setValue(pixelOffset.data);
+                            if (blurMode === pc.BLUR_GAUSSIAN) this.weightId.setValue(this.blurVsmWeights[filterSize]);
+                            pc.drawQuadWithShader(device, tempRt, blurShader, null, blurScissorRect);
+
+                            // Blur vertical
+                            this.sourceId.setValue(tempRt.colorBuffer);
+                            pixelOffset.y = pixelOffset.x;
+                            pixelOffset.x = 0.0;
+                            this.pixelOffsetId.setValue(pixelOffset.data);
+                            pc.drawQuadWithShader(device, origShadowMap, blurShader, null, blurScissorRect);
+                        }
+                    }
+                }
+            }
+
+            if (device.webgl2) {
+                device.setDepthBias(false);
+            } else if (device.extStandardDerivatives) {
+                this.polygonOffset[0] = 0;
+                this.polygonOffset[1] = 0;
+                this.polygonOffsetId.setValue(this.polygonOffset);
+            }
+
+            // #ifdef PROFILER
+            this._shadowMapTime += pc.now() - shadowMapStartTime;
+            // #endif
+        },
+
+        updateShader: function(meshInstance, objDefs, staticLightList, pass, sortedLights) {
+            meshInstance.material.updateShader(this.device, this.scene, objDefs, staticLightList, pass, sortedLights);
+            meshInstance._shader[pass] = meshInstance.material.shader;
+        },
+
+        renderForward: function(camera, drawCalls, drawCallsCount, sortedLights, pass, cullingMask, drawCallback, layer) {
+            var device = this.device;
+            var scene = this.scene;
+            var vrDisplay = camera.vrDisplay;
+
+            // #ifdef PROFILER
+            var forwardStartTime = pc.now();
+            // #endif
+
+            var i, drawCall, mesh, material, objDefs, variantKey, lightMask, style, usedDirLights;
+            var prevMeshInstance = null, prevMaterial = null, prevObjDefs, prevLightMask, prevStatic;
+            var paramName, parameter, parameters;
+            var stencilFront, stencilBack;
+
+            var halfWidth = device.width*0.5;
+
+            // Render the scene
+            for (i = 0; i < drawCallsCount; i++) {
+
+                drawCall = drawCalls[i];
+                if (cullingMask && drawCall.mask && !(cullingMask & drawCall.mask)) continue; // apply visibility override
+                
+                if (drawCall.command) {
+                    // We have a command
+                    drawCall.command();
+                } else {
+
+                    // #ifdef PROFILER
+                    if (layer) {
+                        if (layer._skipRenderCounter >= layer.skipRenderAfter) continue;
+                        layer._skipRenderCounter++;
+                    }
+                    // #endif
+
+                    // We have a mesh instance
+                    mesh = drawCall.mesh;
+                    material = drawCall.material;
+                    objDefs = drawCall._shaderDefs;
+                    lightMask = drawCall.mask;
+
+                    this.setSkinning(device, drawCall, material);
+
+                    if (material && material === prevMaterial && objDefs !== prevObjDefs) {
+                        prevMaterial = null; // force change shader if the object uses a different variant of the same material
+                    }
+
+                    if (drawCall.isStatic || prevStatic) {
+                        prevMaterial = null;
+                    }
+
+                    if (material !== prevMaterial) {
+                        this._materialSwitches++;
+                        if (!drawCall._shader[pass] || drawCall._shaderDefs !== objDefs) {
+                            if (!drawCall.isStatic) {
+                                variantKey = pass + "_" + objDefs;
+                                drawCall._shader[pass] = material.variants[variantKey];
+                                if (!drawCall._shader[pass]) {
+                                    this.updateShader(drawCall, objDefs, null, pass, sortedLights);
+                                    material.variants[variantKey] = drawCall._shader[pass];
+                                }
+                            } else {
+                                this.updateShader(drawCall, objDefs, drawCall._staticLightList, pass, sortedLights);
+                            }
+                            drawCall._shaderDefs = objDefs;
+                        }
+
+                        // #ifdef DEBUG
+                        if (!device.setShader(drawCall._shader[pass])) {
+                            console.error('Error in material "' + material.name + '" with flags ' + objDefs);
+                            drawCall.material = pc.Scene.defaultMaterial;
+                        }
+                        // #else
+                        device.setShader(drawCall._shader[pass]);
+                        // #endif
+
+                        // Uniforms I: material
+                        parameters = material.parameters;
+                        for (paramName in parameters) {
+                            parameter = parameters[paramName];
+                            if (parameter.passFlags & passFlag) {
+                                if (!parameter.scopeId) {
+                                    parameter.scopeId = device.scope.resolve(paramName);
+                                }
+                                parameter.scopeId.setValue(parameter.data);
+                            }
+                        }
+
+                        if (!prevMaterial || lightMask !== prevLightMask) {
+                            usedDirLights = this.dispatchDirectLights(sortedLights[pc.LIGHTTYPE_DIRECTIONAL], scene, lightMask);
+                            this.dispatchLocalLights(sortedLights, scene, lightMask, usedDirLights, drawCall._staticLightList);
+                        }
+
+                        this.alphaTestId.setValue(material.alphaTest);
+
+                        device.setBlending(material.blend);
+                        if (material.blend) {
+                            if (material.separateAlphaBlend) {
+                                device.setBlendFunctionSeparate(material.blendSrc, material.blendDst, material.blendSrcAlpha, material.blendDstAlpha);
+                                device.setBlendEquationSeparate(material.blendEquation, material.blendAlphaEquation);
+                            } else {
+                                device.setBlendFunction(material.blendSrc, material.blendDst);
+                                device.setBlendEquation(material.blendEquation);
+                            }
+                        }
+                        device.setColorWrite(material.redWrite, material.greenWrite, material.blueWrite, material.alphaWrite);
+                        if (camera._cullFaces) {
+                            if (camera._flipFaces) {
+                                device.setCullMode(material.cull > 0 ?
+                                    (material.cull === pc.CULLFACE_FRONT ? pc.CULLFACE_BACK : pc.CULLFACE_FRONT )
+                                 : 0);
+                            } else {
+                                device.setCullMode(material.cull);
+                            }
+                        } else {
+                            device.setCullMode(pc.CULLFACE_NONE);
+                        }
+                        device.setDepthWrite(material.depthWrite);
+                        device.setDepthTest(material.depthTest);
+                        device.setAlphaToCoverage(material.alphaToCoverage);
+
+                        stencilFront = material.stencilFront;
+                        stencilBack = material.stencilBack;
+                        if (stencilFront || stencilBack) {
+                            device.setStencilTest(true);
+                            if (stencilFront === stencilBack) {
+                                // identical front/back stencil
+                                device.setStencilFunc(stencilFront.func, stencilFront.ref, stencilFront.readMask);
+                                device.setStencilOperation(stencilFront.fail, stencilFront.zfail, stencilFront.zpass, stencilFront.writeMask);
+                            } else {
+                                // separate
+                                if (stencilFront) {
+                                    // set front
+                                    device.setStencilFuncFront(stencilFront.func, stencilFront.ref, stencilFront.readMask);
+                                    device.setStencilOperationFront(stencilFront.fail, stencilFront.zfail, stencilFront.zpass, stencilFront.writeMask);
+                                } else {
+                                    // default front
+                                    device.setStencilFuncFront(pc.FUNC_ALWAYS, 0, 0xFF);
+                                    device.setStencilOperationFront(pc.STENCILOP_KEEP, pc.STENCILOP_KEEP, pc.STENCILOP_KEEPP, 0xFF);
+                                }
+                                if (stencilBack) {
+                                    // set back
+                                    device.setStencilFuncBack(stencilBack.func, stencilBack.ref, stencilBack.readMask);
+                                    device.setStencilOperationBack(stencilBack.fail, stencilBack.zfail, stencilBack.zpass, stencilBack.writeMask);
+                                } else {
+                                    // default back
+                                    device.setStencilFuncBack(pc.FUNC_ALWAYS, 0, 0xFF);
+                                    device.setStencilOperationBack(pc.STENCILOP_KEEP, pc.STENCILOP_KEEP, pc.STENCILOP_KEEP, 0xFF);
+                                }
+                            }
+                        } else {
+                            device.setStencilTest(false);
+                        }
+                    }
+
+                    // Uniforms II: meshInstance overrides
+                    parameters = drawCall.parameters;
+                    for (paramName in parameters) {
+                        parameter = parameters[paramName];
+                        if (parameter.passFlags & passFlag) {
+                            if (!parameter.scopeId) {
+                                parameter.scopeId = device.scope.resolve(paramName);
+                            }
+                            parameter.scopeId.setValue(parameter.data);
+                        }
+                    }
+
+                    device.setVertexBuffer((drawCall.morphInstance && drawCall.morphInstance._vertexBuffer) ?
+                        drawCall.morphInstance._vertexBuffer : mesh.vertexBuffer, 0);
+                    style = drawCall.renderStyle;
+                    device.setIndexBuffer(mesh.indexBuffer[style]);
+
+                    if (drawCallback) {
+                        drawCallback(drawCall, i);
+                    }
+
+                    if (vrDisplay && vrDisplay.presenting) {
+                        // Left
+                        device.setViewport(0, 0, halfWidth, device.height);
+                        this.projId.setValue(projL.data);
+                        this.viewInvId.setValue(viewInvL.data);
+                        this.viewId.setValue(viewL.data);
+                        this.viewId3.setValue(viewMat3L.data);
+                        this.viewProjId.setValue(viewProjMatL.data);
+                        this.viewPosId.setValue(viewPosL.data);
+                        i += this.drawInstance(device, drawCall, mesh, style, true);
+                        this._forwardDrawCalls++;
+
+                        // Right
+                        device.setViewport(halfWidth, 0, halfWidth, device.height);
+                        this.projId.setValue(projR.data);
+                        this.viewInvId.setValue(viewInvR.data);
+                        this.viewId.setValue(viewR.data);
+                        this.viewId3.setValue(viewMat3R.data);
+                        this.viewProjId.setValue(viewProjMatR.data);
+                        this.viewPosId.setValue(viewPosR.data);
+                        i += this.drawInstance2(device, drawCall, mesh, style);
+                        this._forwardDrawCalls++;
+                    } else {
+                        i += this.drawInstance(device, drawCall, mesh, style, true);
+                        this._forwardDrawCalls++;
+                    }
+
+                    // Unset meshInstance overrides back to material values if next draw call will use the same material
+                    if (i<drawCallsCount-1 && drawCalls[i+1].material === material) {
+                        for (paramName in parameters) {
+                            parameter = material.parameters[paramName];
+                            if (parameter) parameter.scopeId.setValue(parameter.data);
+                        }
+                    }
+
+                    prevMaterial = material;
+                    prevMeshInstance = drawCall;
+                    prevObjDefs = objDefs;
+                    prevLightMask = lightMask;
+                    prevStatic = drawCall.isStatic;
+                }
+            }
+            device.updateEnd();
+
+            // #ifdef PROFILER
+            this._forwardTime += pc.now() - forwardStartTime;
+            // #endif
+        },
+
+        setupInstancing: function(device) {
+            if (!pc._instanceVertexFormat) {
+                var formatDesc = [
+                    { semantic: pc.SEMANTIC_TEXCOORD2, components: 4, type: pc.TYPE_FLOAT32 },
+                    { semantic: pc.SEMANTIC_TEXCOORD3, components: 4, type: pc.TYPE_FLOAT32 },
+                    { semantic: pc.SEMANTIC_TEXCOORD4, components: 4, type: pc.TYPE_FLOAT32 },
+                    { semantic: pc.SEMANTIC_TEXCOORD5, components: 4, type: pc.TYPE_FLOAT32 },
+                ];
+                pc._instanceVertexFormat = new pc.VertexFormat(device, formatDesc);
+            }
+            if (device.enableAutoInstancing) {
+                if (!pc._autoInstanceBuffer) {
+                    pc._autoInstanceBuffer = new pc.VertexBuffer(device, pc._instanceVertexFormat, device.autoInstancingMaxObjects, pc.BUFFER_DYNAMIC);
+                    pc._autoInstanceBufferData = new Float32Array(pc._autoInstanceBuffer.lock());
+                }
+            }
+        },
+
+        revertStaticMeshes: function (meshInstances) {
+            var drawCalls = meshInstances;
+            var drawCallsCount = drawCalls.length;
+            var drawCall;
+            var newDrawCalls = [];
+
+            var prevStaticSource;
+            for(var i=0; i<drawCallsCount; i++) {
+                drawCall = drawCalls[i];
+                if (drawCall._staticSource) {
+                    if (drawCall._staticSource !== prevStaticSource) {
+                        newDrawCalls.push(drawCall._staticSource);
+                        prevStaticSource = drawCall._staticSource;
+                    }
+                } else {
+                    newDrawCalls.push(drawCall);
+                }
+            }
+
+            // Set array to new
+            meshInstances.length = newDrawCalls.length;
+            for(i=0; i<newDrawCalls.length; i++) {
+                meshInstances[i] = newDrawCalls[i];
+            }
+        },
+
+        prepareStaticMeshes: function (meshInstances, lights) {
+            // #ifdef PROFILER
+            var prepareTime = pc.now();
+            var searchTime = 0;
+            var subSearchTime = 0;
+            var cullTime = 0;
+            var subCullTime = 0;
+            var readMeshTime = 0;
+            var subReadMeshTime = 0;
+            var triAabbTime = 0;
+            var subTriAabbTime = 0;
+            var writeMeshTime = 0;
+            var subWriteMeshTime = 0;
+            var combineTime = 0;
+            var subCombineTime = 0;
+            // #endif
+
+            var i, j, k, v, s, index;
+
+            var device = this.device;
+            var scene = this.scene;
+            var drawCalls = meshInstances;
+            var drawCallsCount = drawCalls.length;
+            var drawCall, light;
+
+            var newDrawCalls = [];
+            var mesh;
+            var indices, verts, numTris, elems, vertSize, offsetP, baseIndex;
+            var _x, _y, _z;
+            var minx, miny, minz, maxx, maxy, maxz;
+            var minv, maxv;
+            var minVec = new pc.Vec3();
+            var maxVec = new pc.Vec3();
+            var triAabb = new pc.BoundingBox();
+            var localLightBounds = new pc.BoundingBox();
+            var invMatrix = new pc.Mat4();
+            var triLightComb = [];
+            var triLightCombUsed;
+            var indexBuffer, vertexBuffer;
+            var combIndices, combIbName, combIb;
+            var lightTypePass;
+            var lightAabb = [];
+            var aabb;
+            var triBounds = [];
+            var staticLights = [];
+            var bit;
+            var lht;
+            for(i=0; i<drawCallsCount; i++) {
+                drawCall = drawCalls[i];
+                if (!drawCall.isStatic) {
+                    newDrawCalls.push(drawCall);
+                } else {
+
+                    // #ifdef PROFILER
+                    subCullTime = pc.now();
+                    // #endif
+                    aabb = drawCall.aabb;
+                    staticLights.length = 0;
+                    for(lightTypePass = pc.LIGHTTYPE_POINT; lightTypePass <= pc.LIGHTTYPE_SPOT; lightTypePass++) {
+                        for (j = 0; j < lights.length; j++) {
+                            light = lights[j];
+                            if (light._type!==lightTypePass) continue;
+                            if (light._enabled) {
+                                if (light._mask & drawCall.mask) {
+                                    if (light.isStatic) {
+                                        if (!lightAabb[j]) {
+                                            lightAabb[j] = new pc.BoundingBox();
+                                            //light.getBoundingBox(lightAabb[j]); // box from sphere seems to give better granularity
+                                            light._node.getWorldTransform();
+                                            light.getBoundingSphere(tempSphere);
+                                            lightAabb[j].center.copy(tempSphere.center);
+                                            lightAabb[j].halfExtents.x = tempSphere.radius;
+                                            lightAabb[j].halfExtents.y = tempSphere.radius;
+                                            lightAabb[j].halfExtents.z = tempSphere.radius;
+                                        }
+                                        if (!lightAabb[j].intersects(aabb)) continue;
+                                        staticLights.push(j);
+                                    }
+                                }
+                            }
+                        }
+                    }
+                    // #ifdef PROFILER
+                    cullTime += pc.now() - subCullTime;
+                    // #endif
+
+                    if (staticLights.length === 0) {
+                        newDrawCalls.push(drawCall);
+                        continue;
+                    }
+
+                    // #ifdef PROFILER
+                    subReadMeshTime = pc.now();
+                    // #endif
+                    mesh = drawCall.mesh;
+                    vertexBuffer = mesh.vertexBuffer;
+                    indexBuffer = mesh.indexBuffer[drawCall.renderStyle];
+                    indices = indexBuffer.bytesPerIndex === 2? new Uint16Array(indexBuffer.lock()) : new Uint32Array(indexBuffer.lock());
+                    numTris = mesh.primitive[drawCall.renderStyle].count / 3;
+                    baseIndex = mesh.primitive[drawCall.renderStyle].base;
+                    elems = vertexBuffer.format.elements;
+                    vertSize = vertexBuffer.format.size / 4; // / 4 because float
+                    verts = new Float32Array(vertexBuffer.storage);
+
+                    for(k=0; k<elems.length; k++) {
+                        if (elems[k].name === pc.SEMANTIC_POSITION) {
+                            offsetP = elems[k].offset / 4; // / 4 because float
+                        }
+                    }
+                    // #ifdef PROFILER
+                    readMeshTime += pc.now() - subReadMeshTime;
+                    // #endif
+
+                    // #ifdef PROFILER
+                    subTriAabbTime = pc.now();
+                    // #endif
+
+                    triLightComb.length = numTris;
+                    for(k=0; k<numTris; k++) {
+                        //triLightComb[k] = ""; // uncomment to remove 32 lights limit
+                        triLightComb[k] = 0; // comment to remove 32 lights limit
+                    }
+                    triLightCombUsed = false;
+
+                    triBounds.length = numTris * 6;
+                    for(k=0; k<numTris; k++) {
+                        minx = Number.MAX_VALUE;
+                        miny = Number.MAX_VALUE;
+                        minz = Number.MAX_VALUE;
+                        maxx = -Number.MAX_VALUE;
+                        maxy = -Number.MAX_VALUE;
+                        maxz = -Number.MAX_VALUE;
+                        for(v=0; v<3; v++) {
+                            index = indices[k*3 + v + baseIndex];
+                            index = index * vertSize + offsetP;
+                            _x = verts[index];
+                            _y = verts[index + 1];
+                            _z = verts[index + 2];
+                            if (_x < minx) minx = _x;
+                            if (_y < miny) miny = _y;
+                            if (_z < minz) minz = _z;
+                            if (_x > maxx) maxx = _x;
+                            if (_y > maxy) maxy = _y;
+                            if (_z > maxz) maxz = _z;
+                        }
+                        index = k * 6;
+                        triBounds[index] = minx;
+                        triBounds[index+1] = miny;
+                        triBounds[index+2] = minz;
+                        triBounds[index+3] = maxx;
+                        triBounds[index+4] = maxy;
+                        triBounds[index+5] = maxz;
+                    }
+                    // #ifdef PROFILER
+                    triAabbTime += pc.now() - subTriAabbTime;
+                    // #endif
+
+                    // #ifdef PROFILER
+                    subSearchTime = pc.now();
+                    // #endif
+                    for(s=0; s<staticLights.length; s++) {
+                        j = staticLights[s];
+                        light = lights[j];
+
+                        invMatrix.copy(drawCall.node.worldTransform).invert();
+                        localLightBounds.setFromTransformedAabb(lightAabb[j], invMatrix);
+                        minv = localLightBounds.getMin().data;
+                        maxv = localLightBounds.getMax().data;
+                        bit = 1 << s;
+
+                        for(k=0; k<numTris; k++) {
+                            index = k * 6;
+                            if ((triBounds[index] <= maxv[0]) && (triBounds[index+3] >= minv[0]) &&
+                                (triBounds[index+1] <= maxv[1]) && (triBounds[index+4] >= minv[1]) &&
+                                (triBounds[index+2] <= maxv[2]) && (triBounds[index+5] >= minv[2])) {
+
+                                //triLightComb[k] += j + "_";  // uncomment to remove 32 lights limit
+                                triLightComb[k] |= bit; // comment to remove 32 lights limit
+                                triLightCombUsed = true;
+                            }
+                        }
+                    }
+                    // #ifdef PROFILER
+                    searchTime += pc.now() - subSearchTime;
+                    // #endif
+
+                    if (triLightCombUsed) {//.used) {
+
+                        // #ifdef PROFILER
+                        subCombineTime = pc.now();
+                        // #endif
+
+                        combIndices = {};
+                        for(k=0; k<numTris; k++) {
+                            j = k*3 + baseIndex; // can go beyond 0xFFFF if base was non-zero?
+                            combIbName = triLightComb[k];
+                            if (!combIndices[combIbName]) combIndices[combIbName] = [];
+                            combIb = combIndices[combIbName];
+                            combIb.push(indices[j]);
+                            combIb.push(indices[j+1]);
+                            combIb.push(indices[j+2]);
+                        }
+
+                        // #ifdef PROFILER
+                        combineTime += pc.now() - subCombineTime;
+                        // #endif
+
+                        // #ifdef PROFILER
+                        subWriteMeshTime = pc.now();
+                        // #endif
+
+                        for(combIbName in combIndices) {
+                            combIb = combIndices[combIbName];
+                            var ib = new pc.IndexBuffer(device, indexBuffer.format, combIb.length, indexBuffer.usage);
+                            var ib2 = ib.bytesPerIndex === 2? new Uint16Array(ib.lock()) : new Uint32Array(ib.lock());
+                            ib2.set(combIb);
+                            ib.unlock();
+
+                            minx = Number.MAX_VALUE;
+                            miny = Number.MAX_VALUE;
+                            minz = Number.MAX_VALUE;
+                            maxx = -Number.MAX_VALUE;
+                            maxy = -Number.MAX_VALUE;
+                            maxz = -Number.MAX_VALUE;
+                            for(k=0; k<combIb.length; k++) {
+                                index = combIb[k];
+                                _x = verts[index * vertSize + offsetP];
+                                _y = verts[index * vertSize + offsetP + 1];
+                                _z = verts[index * vertSize + offsetP + 2];
+                                if (_x < minx) minx = _x;
+                                if (_y < miny) miny = _y;
+                                if (_z < minz) minz = _z;
+                                if (_x > maxx) maxx = _x;
+                                if (_y > maxy) maxy = _y;
+                                if (_z > maxz) maxz = _z;
+                            }
+                            minVec.set(minx, miny, minz);
+                            maxVec.set(maxx, maxy, maxz);
+                            var chunkAabb = new pc.BoundingBox();
+                            chunkAabb.setMinMax(minVec, maxVec);
+
+                            var mesh2 = new pc.Mesh();
+                            mesh2.vertexBuffer = vertexBuffer;
+                            mesh2.indexBuffer[0] = ib;
+                            mesh2.primitive[0].type = pc.PRIMITIVE_TRIANGLES;
+                            mesh2.primitive[0].base = 0;
+                            mesh2.primitive[0].count = combIb.length;
+                            mesh2.primitive[0].indexed = true;
+                            mesh2.aabb = chunkAabb;
+
+                            var instance = new pc.MeshInstance(drawCall.node, mesh2, drawCall.material);
+                            instance.isStatic = drawCall.isStatic;
+                            instance.visible = drawCall.visible;
+                            instance.layer = drawCall.layer;
+                            instance.castShadow = drawCall.castShadow;
+                            instance._receiveShadow = drawCall._receiveShadow;
+                            instance.drawToDepth = drawCall.drawToDepth;
+                            instance.cull = drawCall.cull;
+                            instance.pick = drawCall.pick;
+                            instance.mask = drawCall.mask;
+                            instance.parameters = drawCall.parameters;
+                            instance._shaderDefs = drawCall._shaderDefs;
+                            instance._staticSource = drawCall;
+
+                            if (drawCall._staticLightList) {
+                                instance._staticLightList = drawCall._staticLightList; // add forced assigned lights
+                            } else {
+                                instance._staticLightList = [];
+                            }
+
+                            // uncomment to remove 32 lights limit
+                            /*var lnames = combIbName.split("_");
+                            lnames.length = lnames.length - 1;
+                            for(k=0; k<lnames.length; k++) {
+                                instance._staticLightList[k] = lights[ parseInt(lnames[k]) ];
+                            }*/
+
+                            // comment to remove 32 lights limit
+                            for(k=0; k<staticLights.length; k++) {
+                                bit = 1 << k;
+                                if (combIbName & bit) {
+                                    lht = lights[ staticLights[k] ];
+                                    if (instance._staticLightList.indexOf(lht) < 0) {
+                                        instance._staticLightList.push(lht);
+                                    }
+                                }
+                            }
+
+                            instance._staticLightList.sort(this.lightCompare);
+
+                            newDrawCalls.push(instance);
+                        }
+
+                        // #ifdef PROFILER
+                        writeMeshTime += pc.now() - subWriteMeshTime;
+                        // #endif
+                    } else {
+                        newDrawCalls.push(drawCall);
+                    }
+                }
+            }
+            // Set array to new
+            meshInstances.length = newDrawCalls.length;
+            for(i=0; i<newDrawCalls.length; i++) {
+                meshInstances[i] = newDrawCalls[i];
+            }
+            // #ifdef PROFILER
+            scene._stats.lastStaticPrepareFullTime = pc.now() - prepareTime;
+            scene._stats.lastStaticPrepareSearchTime = searchTime;
+            scene._stats.lastStaticPrepareWriteTime = writeMeshTime;
+            scene._stats.lastStaticPrepareTriAabbTime = triAabbTime;
+            scene._stats.lastStaticPrepareCombineTime = combineTime;
+            // #endif
+        },
+
+        updateShaders: function (drawCalls) {
+            
+            // #ifdef PROFILER
+            var time = pc.now();
+            // #endif
+
+            var i;
+            // Collect materials
+            var materials = [];
+            for (i = 0; i < drawCalls.length; i++) {
+                var drawCall = drawCalls[i];
+                if (drawCall.material !== undefined) {
+                    if (materials.indexOf(drawCall.material) === -1) {
+                        materials.push(drawCall.material);
+                    }
+                }
+            }
+            // Clear material shaders
+            for (i = 0; i < materials.length; i++) {
+                var mat = materials[i];
+                if (mat.updateShader !== pc.Material.prototype.updateShader) {
+                    mat.clearVariants();
+                    mat.shader = null;
+                }
+            }
+
+            // #ifdef PROFILER
+            this.scene._stats.updateShadersTime += pc.now() - time;
+            // #endif
+        },
+
+        beginFrame: function (comp) {
+            var device = this.device;
+            var scene = this.scene;
+            var meshInstances = comp._meshInstances;
+            var lights = comp._lights;
+
+            if (scene.updateSkybox) {
+                scene._updateSkybox(device);
+                scene.updateSkybox = false;
+            }
+
+            // Update shaders if needed
+            // all mesh instances (TODO: ideally can update less if only lighting changed)
+            if (scene.updateShaders) {
+                this.updateShaders(meshInstances);
+                scene.updateShaders = false;
+                scene._shaderVersion++;
+            }
+
+            // Update all skin matrices to properly cull skinned objects (but don't update rendering data yet)
+            this.updateCpuSkinMatrices(meshInstances);
+            this.updateMorphedBounds(meshInstances);
+
+            var i;
+            var len = meshInstances.length;
+            for(i=0; i<len; i++) {
+                meshInstances[i]._visibleThisFrame = false;
+            }
+
+            len = lights.length;
+            for(i=0; i<len; i++) {
+                lights[i]._visibleThisFrame = lights[i]._type === pc.LIGHTTYPE_DIRECTIONAL;
+            }
+        },
+
+        beginLayers: function (comp) {
+            var scene = this.scene;
+            var len = comp.layerList.length;
+            var layer;
+            var j;
+            var shaderVersion = this.scene._shaderVersion;
+            for(var i=0; i<len; i++) {
+                layer = comp.layerList[i];
+                layer._shaderVersion = shaderVersion;
+                // #ifdef PROFILER
+                layer._skipRenderCounter = 0;
+                layer._forwardDrawCalls = 0;
+                layer._shadowDrawCalls = 0;
+                layer._renderTime = 0;
+                // #endif
+                for(j=0; j<layer.cameras.length; j++) {
+                    // Create visible arrays for every camera inside each layer if not present
+                    if (!layer.instances.visibleOpaque[j]) layer.instances.visibleOpaque[j] = new pc.VisibleInstanceList();
+                    if (!layer.instances.visibleTransparent[j]) layer.instances.visibleTransparent[j] = new pc.VisibleInstanceList();
+                    // Mark visible arrays as not processed yet
+                    layer.instances.visibleOpaque[j].done = false;
+                    layer.instances.visibleTransparent[j].done = false;
+                }
+                // Generate static lighting for meshes in this layer if needed
+                if (layer._needsStaticPrepare && layer._staticLightHash) {
+                    // TODO: reuse with the same staticLightHash
+                    if (layer._staticPrepareDone) {
+                        this.revertStaticMeshes(layer.opaqueMeshInstances);
+                        this.revertStaticMeshes(layer.transparentMeshInstances);
+                    }
+                    this.prepareStaticMeshes(layer.opaqueMeshInstances, layer._lights);
+                    this.prepareStaticMeshes(layer.transparentMeshInstances, layer._lights);
+                    comp._dirty = true;
+                    scene.updateShaders = true;
+                    layer._needsStaticPrepare = false;
+                    layer._staticPrepareDone = true;
+                }
+            }
+        },
+
+        cullLocalShadowmap: function (light, drawCalls) {
+            var i, type, shadowCam, shadowCamNode, passes, pass, j, numInstances, meshInstance, visibleList, vlen, visible;
+            var lightNode;
+            type = light._type;
+            if (type === pc.LIGHTTYPE_DIRECTIONAL) return;
+            light._visibleThisFrame = true; // force light visibility if function was manually called
+
+            shadowCam = this.getShadowCamera(this.device, light);
+
+            shadowCam.projection = pc.PROJECTION_PERSPECTIVE;
+            shadowCam.nearClip = light.attenuationEnd / 1000;
+            shadowCam.farClip = light.attenuationEnd;
+            shadowCam.aspectRatio = 1;
+            if (type === pc.LIGHTTYPE_SPOT) {
+                shadowCam.fov = light._outerConeAngle * 2;
+                passes = 1;
+            } else {
+                shadowCam.fov = 90;
+                passes = 6;
+            }
+            shadowCamNode = shadowCam._node;
+            lightNode = light._node;
+            shadowCamNode.setPosition(lightNode.getPosition());
+            if (type === pc.LIGHTTYPE_SPOT) {
+                shadowCamNode.setRotation(lightNode.getRotation());
+                shadowCamNode.rotateLocal(-90, 0, 0); // Camera's look down negative Z, and directional lights point down negative Y // TODO: remove eulers
+            }
+
+            for(pass=0; pass<passes; pass++) {
+
+                if (type === pc.LIGHTTYPE_POINT) {
+                    shadowCamNode.setRotation(pointLightRotations[pass]);
+                    shadowCam.renderTarget = light._shadowCubeMap[pass];
+                }
+
+                this.updateCameraFrustum(shadowCam);
+
+                visibleList = light._visibleList[pass];
+                if (!visibleList) {
+                    visibleList = light._visibleList[pass] = [];
+                }
+                light._visibleLength[pass] = 0;
+                vlen = 0;
+                for (j = 0, numInstances = drawCalls.length; j < numInstances; j++) {
+                    meshInstance = drawCalls[j];
+                    visible = true;
+                    if (meshInstance.cull) {
+                        visible = this._isVisible(shadowCam, meshInstance);
+                    }
+                    if (visible) {
+                        visibleList[vlen] = meshInstance;
+                        vlen++;
+                        meshInstance._visibleThisFrame = true;
+                    }
+                }
+                light._visibleLength[pass] = vlen;
+                pc.partialSort(visibleList, 0, vlen, this.depthSortCompare); // sort shadowmap drawcalls here, not in render
+            }
+        },
+
+
+        cullDirectionalShadowmap: function(light, drawCalls, camera, pass) {
+            var i, j, shadowShader, type, shadowCam, shadowCamNode, lightNode, passes, frustumSize, shadowType, smode, vlen, visibleList;
+            var unitPerTexel, delta, p;
+            var minx, miny, minz, maxx, maxy, maxz, centerx, centery;
+            var opChan;
+            var visible, cullTime, numInstances;
+            var meshInstance, mesh, material;
+            var style;
+            var emptyAabb;
+            var drawCallAabb;
+            var device = this.device;
+            light._visibleThisFrame = true; // force light visibility if function was manually called
+
+            shadowCam = this.getShadowCamera(device, light);
+            shadowCamNode = shadowCam._node;
+            lightNode = light._node;
+
+            shadowCamNode.setPosition(lightNode.getPosition());
+            shadowCamNode.setRotation(lightNode.getRotation());
+            shadowCamNode.rotateLocal(-90, 0, 0); // Camera's look down negative Z, and directional lights point down negative Y
+
+            // Positioning directional light frustum I
+            // Construct light's orthographic frustum around camera frustum
+            // Use very large near/far planes this time
+
+            // 1. Get the frustum of the camera
+            _getFrustumPoints(camera, light.shadowDistance || camera._farClip, frustumPoints);
+
+            // 2. Figure out the maximum diagonal of the frustum in light's projected space.
+            frustumSize = frustumDiagonal.sub2( frustumPoints[0], frustumPoints[6] ).length();
+            frustumSize = Math.max( frustumSize, frustumDiagonal.sub2( frustumPoints[4], frustumPoints[6] ).length() );
+
+            // 3. Transform the 8 corners of the camera frustum into the shadow camera's view space
+            shadowCamView.copy( shadowCamNode.getWorldTransform() ).invert();
+            c2sc.copy( shadowCamView ).mul( camera._node.worldTransform );
+            for (j = 0; j < 8; j++) {
+                c2sc.transformPoint(frustumPoints[j], frustumPoints[j]);
+            }
+
+            // 4. Come up with a bounding box (in light-space) by calculating the min
+            // and max X, Y, and Z values from your 8 light-space frustum coordinates.
+            minx = miny = minz = 1000000;
+            maxx = maxy = maxz = -1000000;
+            for (j = 0; j < 8; j++) {
+                p = frustumPoints[j];
+                if (p.x < minx) minx = p.x;
+                if (p.x > maxx) maxx = p.x;
+                if (p.y < miny) miny = p.y;
+                if (p.y > maxy) maxy = p.y;
+                if (p.z < minz) minz = p.z;
+                if (p.z > maxz) maxz = p.z;
+            }
+
+            // 5. Enlarge the light's frustum so that the frustum will be the same size
+            // no matter how the view frustum moves.
+            // And also snap the frustum to align with shadow texel. ( Avoid shadow shimmering )
+            unitPerTexel = frustumSize / light._shadowResolution;
+            delta = (frustumSize - (maxx - minx)) * 0.5;
+            minx = Math.floor( (minx - delta) / unitPerTexel ) * unitPerTexel;
+            delta = (frustumSize - (maxy - miny)) * 0.5;
+            miny = Math.floor( (miny - delta) / unitPerTexel ) * unitPerTexel;
+            maxx = minx + frustumSize;
+            maxy = miny + frustumSize;
+
+            // 6. Use your min and max values to create an off-center orthographic projection.
+            centerx = (maxx + minx) * 0.5;
+            centery = (maxy + miny) * 0.5;
+            shadowCamNode.translateLocal(centerx, centery, 100000);
+
+            shadowCam.projection = pc.PROJECTION_ORTHOGRAPHIC;
+            shadowCam.nearClip = 0;
+            shadowCam.farClip = 200000;
+            shadowCam.aspectRatio = 1; // The light's frustum is a cuboid.
+            shadowCam.orthoHeight = frustumSize * 0.5;
+
+            this.updateCameraFrustum(shadowCam);
+
+            // Cull shadow casters and find their AABB
+            emptyAabb = true;
+            visibleList = light._visibleList[pass];
+            if (!visibleList) {
+                visibleList = light._visibleList[pass] = [];
+            }
+            vlen = light._visibleLength[pass] = 0;
+
+            for (j = 0, numInstances = drawCalls.length; j < numInstances; j++) {
+                meshInstance = drawCalls[j];
+                visible = true;
+                if (meshInstance.cull) {
+                    visible = this._isVisible(shadowCam, meshInstance);
+                }
+                if (visible) {
+                    visibleList[vlen] = meshInstance;
+                    vlen++;
+                    meshInstance._visibleThisFrame = true;
+
+                    drawCallAabb = meshInstance.aabb;
+                    if (emptyAabb) {
+                        visibleSceneAabb.copy(drawCallAabb);
+                        emptyAabb = false;
+                    } else {
+                        visibleSceneAabb.add(drawCallAabb);
+                    }
+                }
+            }
+            light._visibleLength[pass] = vlen;
+            pc.partialSort(visibleList, 0, vlen, this.depthSortCompare); // sort shadowmap drawcalls here, not in render
+
+            // Positioning directional light frustum II
+            // Fit clipping planes tightly around visible shadow casters
+
+            // 1. Calculate minz/maxz based on casters' AABB
+            var z = _getZFromAABBSimple( shadowCamView, visibleSceneAabb.getMin(), visibleSceneAabb.getMax(), minx, maxx, miny, maxy );
+
+            // Always use the scene's aabb's Z value
+            // Otherwise object between the light and the frustum won't cast shadow.
+            maxz = z.max;
+            if (z.min > minz) minz = z.min;
+
+            // 2. Fix projection
+            shadowCamNode.setPosition(lightNode.getPosition());
+            shadowCamNode.translateLocal(centerx, centery, maxz + directionalShadowEpsilon);
+            shadowCam.farClip = maxz - minz;
+
+            // Save projection variables to use in rendering later
+            var settings = light._visibleCameraSettings[pass];
+            if (!settings) {
+                settings = light._visibleCameraSettings[pass] = {};
+            }
+            var lpos = shadowCamNode.getPosition().data;
+            settings.x = lpos[0];
+            settings.y = lpos[1];
+            settings.z = lpos[2];
+            settings.orthoHeight = shadowCam.orthoHeight;
+            settings.farClip = shadowCam.farClip;
+        },
+
+
+        gpuUpdate: function (drawCalls) {
+            // skip everything with _visibleThisFrame === false
+            this.updateGpuSkinMatrices(drawCalls);
+            this.updateMorphing(drawCalls);
+        },
+
+        clearView: function (camera, target) {
+            camera = camera.camera;
+            var device = this.device;
+            device.setRenderTarget(target);
+            device.updateBegin();
+
+            device.setColorWrite(true, true, true, true);
+            device.setDepthWrite(true);
+
+            var rect = camera.getRect();
+            var pixelWidth = target ? target.width : device.width;
+            var pixelHeight = target ? target.height : device.height;
+            var x = Math.floor(rect.x * pixelWidth);
+            var y = Math.floor(rect.y * pixelHeight);
+            var w = Math.floor(rect.width * pixelWidth);
+            var h = Math.floor(rect.height * pixelHeight);
+            device.setViewport(x, y, w, h);
+            device.setScissor(x, y, w, h);
+
+            device.clear(camera._clearOptions); // clear full RT
+        },
+
+
+        setSceneConstants: function () {
+            var device = this.device;
+            var scene = this.scene;
+
+            // Set up ambient/exposure
+            this.dispatchGlobalLights(scene);
+
+            // Set up the fog
+            if (scene.fog !== pc.FOG_NONE) {
+                this.fogColor[0] = scene.fogColor.data[0];
+                this.fogColor[1] = scene.fogColor.data[1];
+                this.fogColor[2] = scene.fogColor.data[2];
+                if (scene.gammaCorrection) {
+                    for(i=0; i<3; i++) {
+                        this.fogColor[i] = Math.pow(this.fogColor[i], 2.2);
+                    }
+                }
+                this.fogColorId.setValue(this.fogColor);
+                if (scene.fog === pc.FOG_LINEAR) {
+                    this.fogStartId.setValue(scene.fogStart);
+                    this.fogEndId.setValue(scene.fogEnd);
+                } else {
+                    this.fogDensityId.setValue(scene.fogDensity);
+                }
+            }
+
+            // Set up screen size // should be RT size?
+            this._screenSize.x = device.width;
+            this._screenSize.y = device.height;
+            this._screenSize.z = 1.0 / device.width;
+            this._screenSize.w = 1.0 / device.height;
+            this.screenSizeId.setValue(this._screenSize.data);
+            //var halfWidth = device.width*0.5;
+        },
+
+        renderComposition: function (comp) {
+            var device = this.device;
+            var camera;
+            var renderedRt = comp._renderedRt;
+            var renderedByCam = comp._renderedByCam;
+            var renderedLayer = comp._renderedLayer;
+            var i, layer, transparent, cameras, j, rt, k, processedThisCamera, processedThisCameraAndLayer, processedThisCameraAndRt, visibleLength;
+
+
+            this.beginLayers(comp);
+
+            // Update static layer data, if something's changed
+            var updated = comp._update();
+            if (updated & pc.COMPUPDATED_LIGHTS) {
+                this.scene.updateShaders = true;
+            }
+
+            // #ifdef PROFILER
+            if (updated & pc.COMPUPDATED_LIGHTS || !this.scene._statsUpdated) {
+                var stats = this.scene._stats;
+                stats.lights = comp._lights.length;
+                stats.dynamicLights = 0;
+                stats.bakedLights = 0;
+                var l;
+                for(var i=0; i<stats.lights; i++) {
+                    l = comp._lights[i];
+                    if (l._enabled) {
+                        if ((l._mask & pc.MASK_DYNAMIC) || (l._mask & pc.MASK_BAKED)) { // if affects dynamic or baked objects in real-time
+                            stats.dynamicLights++;
+                        }
+                        if (l._mask & pc.MASK_LIGHTMAP) { // if baked into lightmaps
+                            stats.bakedLights++;
+                        }
+                    }
+                }
+            }
+            if (updated & pc.COMPUPDATED_INSTANCES || !this.scene._statsUpdated) {
+                this.scene._stats.meshInstances = comp._meshInstances.length;
+            }
+            this.scene._statsUpdated = true;
+            // #endif
+
+            // Single per-frame calculations
+            this.beginFrame(comp);
+            this.setSceneConstants();
+
+            // Camera culling (once for each camera + layer)
+            // Also applies meshInstance.visible and camera.cullingMask
+            var renderedLength = 0;
+            var objects, drawCalls, visible;
+            for(i=0; i<comp.layerList.length; i++) {
+                layer = comp.layerList[i];
+                if (!layer.enabled || !comp.subLayerEnabled[i]) continue;
+                transparent = comp.subLayerList[i];
+                objects = layer.instances;
+
+                cameras = layer.cameras;
+                for (j=0; j<cameras.length; j++) {
+                    camera = cameras[j];
+                    camera.frameBegin();
+                    drawCalls = transparent ? layer.transparentMeshInstances : layer.opaqueMeshInstances;
+
+                    processedThisCamera = false;
+                    processedThisCameraAndLayer = false;
+                    for(k=0; k<renderedLength; k++) {
+                        if (renderedByCam[k] === camera) {
+                            processedThisCamera = true;
+                            if (renderedLayer[k] === layer) {
+                                processedThisCameraAndLayer = true;
+                                break;
+                            }
+                        }
+                    }
+                    if (!processedThisCamera) {
+                        this.updateCameraFrustum(camera.camera); // update camera frustum once
+                        this._camerasRendered++;
+                    }
+                    if (!processedThisCameraAndLayer) {
+                        // cull each layer's lights once with each camera
+                        // lights aren't collected anywhere, but marked as visible
+                        this.cullLights(camera.camera, layer._lights);
+                    }
+                    if (!processedThisCamera || !processedThisCameraAndLayer) {
+                        renderedByCam[renderedLength] = camera;
+                        renderedLayer[renderedLength] = layer;
+                        renderedLength++;
+                    }
+
+                    // cull mesh instances
+                    // collected into layer arrays
+                    // shared objects are only culled once
+                    visible = transparent ? objects.visibleTransparent[j] : objects.visibleOpaque[j];
+                    if (!visible.done) {
+                        visible.length = this.cull(camera.camera, drawCalls, visible.list);
+                        visible.done = true;
+
+                    }
+
+                    camera.frameEnd();
+                }
+            }
+
+            // Shadowmap culling for directional and visible local lights
+            // collected into light._visibleList
+            // objects are also globally marked as visible
+            // Also sets up local shadow camera matrices
+            var light, casters;
+
+            // Local lights
+            // culled once for the whole frame
+            
+            // #ifdef PROFILER
+            var cullTime = pc.now();
+            // #endif
+
+            for(i=0; i<comp._lights.length; i++) {
+                light = comp._lights[i];
+                if (!light._visibleThisFrame) continue;
+                if (light._type === pc.LIGHTTYPE_DIRECTIONAL) continue;
+                if (!light.castShadows || !light._enabled || light.shadowUpdateMode === pc.SHADOWUPDATE_NONE) continue;
+                casters = comp._lightShadowCasters[i];
+                this.cullLocalShadowmap(light, casters);
+            }
+
+            // Directional lights
+            // culled once for each camera
+            renderedLength = 0;
+            var globalLightCounter = -1;
+            for(i=0; i<comp._lights.length; i++) {
+                light = comp._lights[i];
+                if (light._type !== pc.LIGHTTYPE_DIRECTIONAL) continue;
+                globalLightCounter++;
+                if (!light.castShadows || !light._enabled || light.shadowUpdateMode === pc.SHADOWUPDATE_NONE) continue;
+                casters = comp._lightShadowCasters[i];
+                cameras = comp._globalLightCameras[globalLightCounter];
+                for(j=0; j<cameras.length; j++) {
+                    this.cullDirectionalShadowmap(light, casters, cameras[j].camera, comp._globalLightCameraIds[globalLightCounter][j]);
+                }
+            }
+
+            // #ifdef PROFILER
+            this._cullTime += pc.now() - cullTime;
+            // #endif
+
+            // Can call script callbacks here and tell which objects are visible
+
+            // GPU update for all visible objects
+            this.gpuUpdate(comp._meshInstances);
+
+            // Shadow render for all local visible culled lights
+            this.renderShadows(comp._sortedLights[pc.LIGHTTYPE_SPOT]);
+            this.renderShadows(comp._sortedLights[pc.LIGHTTYPE_POINT]);
+
+            // Rendering
+            renderedLength = 0;
+            var cameraPass;
+            var sortTime, draws, drawTime;
+            for(i=0; i<comp._renderList.length; i++) {
+                layer = comp.layerList[ comp._renderList[i] ];
+                if (!layer.enabled || !comp.subLayerEnabled[ comp._renderList[i] ]) continue;
+                objects = layer.instances;
+                transparent = comp.subLayerList[ comp._renderList[i] ];
+                cameraPass = comp._renderListCamera[i];
+                camera = layer.cameras[cameraPass];
+
+                // #ifdef PROFILER
+                drawTime = pc.now();
+                // #endif
+
+                camera.frameBegin();
+
+                // Call prerender callback if there's one
+                if (layer.onPreRender) {
+                    layer.onPreRender(cameraPass);
+                }
+
+                // Each camera must only clear each render target once
+                rt = layer.renderTarget;
+                processedThisCameraAndRt = false;
+                for(k=0; k<renderedLength; k++) {
+                    if (renderedRt[k] === rt && renderedByCam[k] === camera) {
+                        processedThisCameraAndRt = true;
+                        break;
+                    }
+                }
+                if (!processedThisCameraAndRt) {
+                    // clear once per camera + RT
+                    this.clearView(camera, layer.renderTarget); // TODO: deprecate camera.renderTarget?
+                    renderedRt[renderedLength] = rt;
+                    renderedByCam[renderedLength] = camera;
+                    renderedLength++;
+                }
+
+                // Render directional shadows once for each camera (will reject more than 1 attempt in this function)
+                // #ifdef PROFILER
+                draws = this._shadowDrawCalls;
+                // #endif
+                this.renderShadows(layer._sortedLights[pc.LIGHTTYPE_DIRECTIONAL], cameraPass);
+                // #ifdef PROFILER
+                layer._shadowDrawCalls += this._shadowDrawCalls - draws;
+                // #endif
+
+                // #ifdef PROFILER
+                sortTime = pc.now();
+                // #endif
+
+                layer._sortVisible(transparent, camera.node, cameraPass);
+
+                 // #ifdef PROFILER
+                 this._sortTime += pc.now() - sortTime;
+                 // #endif
+
+                visible = transparent ? objects.visibleTransparent[cameraPass] : objects.visibleOpaque[cameraPass];
+
+                // Set the not very clever global variable which is only useful when there's just one camera
+                this.scene._activeCamera = camera.camera;
+
+                // Set camera shader constants, viewport, scissor, render target
+                this.setCamera(camera.camera, layer.renderTarget);
+
+                // #ifdef PROFILER
+                draws = this._forwardDrawCalls;
+                // #endif
+                this.renderForward(camera.camera, 
+                    visible.list,
+                    visible.length,
+                    layer._sortedLights,
+                    layer.shaderPass,
+                    layer.cullingMask,
+                    layer.onDrawCall,
+                    layer); // layer is only passed for profiling
+                // #ifdef PROFILER
+                layer._forwardDrawCalls += this._forwardDrawCalls - draws;
+                // #endif
+
+                // Revert temp frame stuff
+                device.setColorWrite(true, true, true, true);
+                device.setStencilTest(false); // don't leak stencil state
+                device.setAlphaToCoverage(false); // don't leak a2c state
+
+                camera.frameEnd();
+
+                // Call postrender callback if there's one
+                if (layer.onPostRender) {
+                    layer.onPostRender(cameraPass);
+                }
+
+               // #ifdef PROFILER
+                layer._renderTime += pc.now() - drawTime;
+                // #endif
+            }
+        }
+    });
+
+    return {
+        ForwardRenderer: ForwardRenderer,
+        gaussWeights: gaussWeights
+    };
+}());