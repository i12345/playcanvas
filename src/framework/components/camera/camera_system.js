pc.extend(pc.fw, function () {
    var REMOTE_CAMERA_NEAR_CLIP = 0.5;
    var REMOTE_CAMERA_FAR_CLIP = 2;

    /**
     * @name pc.fw.CameraComponentSystem
     * @class Used to add and remove {@link pc.fw.CameraComponent}s from Entities. It also holds an
     * array of all active cameras.
     * @constructor Create a new CameraComponentSystem
     * @param {Object} context
     * @extends pc.fw.ComponentSystem
     */
    var CameraComponentSystem = function (context) {
        this.id = 'camera';
        this.description = "Renders the scene from the location of the Entity.";
        context.systems.add(this.id, this);

        this.ComponentType = pc.fw.CameraComponent;
        this.DataType = pc.fw.CameraComponentData;

        this.schema = [{
            name: "enabled",
            displayName: "Enabled",
            description: "Disabled cameras do not render anything",
            type: "boolean",
            defaultValue: true
        }, {
            name: "clearColorBuffer",
            displayName: "Clear Color Buffer",
            description: "Clear color buffer",
            type: "boolean",
            defaultValue: true
        }, {
            name: "clearColor",
            displayName: "Clear Color",
            description: "Clear Color",
            type: "rgba",
            defaultValue: [0.7294117647058823, 0.7294117647058823, 0.6941176470588235, 1.0],
            filter: {
                clearColorBuffer: true
            }
        }, {
            name: 'clearDepthBuffer',
            displayName: "Clear Depth Buffer",
            description: "Clear depth buffer",
            type: "boolean",
            defaultValue: true
        }, {
            name: "projection",
            displayName: "Projection",
            description: "Projection type of camera",
            type: "enumeration",
            options: {
                enumerations: [{
                    name: 'Perspective',
                    value: 0
                }, {
                    name: 'Orthographic',
                    value: 1
                }]
            },
            defaultValue: 0
        }, {
            name: "fov",
            displayName: "Field of View",
            description: "Field of view in Y axis",
            type: "number",
            defaultValue: 45,
            options: {
                min: 0,
                max: 90
            },
            filter: {
                projection: 0
            }
        }, {
            name: "orthoHeight",
            displayName: "Ortho Height",
            description: "View window half extent of camera in Y axis",
            type: "number",
            defaultValue: 100,
            filter: {
                projection: 1
            }
        }, {
            name: "nearClip",
            displayName: "Near Clip",
            description: "Near clipping distance",
            type: "number",
            defaultValue: 0.3,
            options: {
                min: 0.0001,
                decimalPrecision: 3
            }
        }, {
            name: "farClip",
            displayName: "Far Clip",
            description: "Far clipping distance",
            type: "number",
            defaultValue: 1000,
            options: {
                min: 0.0001,
                decimalPrecision: 3
            }
        }, {
            name: "priority",
            displayName: "Priority",
            description: "Controls which camera will be rendered first. Smaller numbers are rendered first.",
            type: "number",
            defaultValue: 0
        }, {
            name: "rect",
            displayName: "Viewport",
            description: "Controls where on the screen the camera will be rendered in normalized coordinates.",
            type: "vector",
            defaultValue: [0,0,1,1]
        },{
            name: "camera",
            exposed: false
        }, {
            name: "aspectRatio",
            exposed: false
        }, {
            name: "model",
            exposed: false
        }, {
            name: "renderTarget",
            exposed: false
        }];

        this.exposeProperties();

        // holds all the active camera components
        this.cameras = [];

        this.on('remove', this.onRemove, this);
        pc.fw.ComponentSystem.on('toolsUpdate', this.toolsUpdate, this);

    };
    CameraComponentSystem = pc.inherits(CameraComponentSystem, pc.fw.ComponentSystem);

    pc.extend(CameraComponentSystem.prototype, {
        initializeComponentData: function (component, data, properties) {
            data = data || {};

            if (data.clearColor && pc.type(data.clearColor) === 'array') {
                var c = data.clearColor;
                data.clearColor = new pc.Color(c[0], c[1], c[2], c[3]);
            }

            if (data.rect && pc.type(data.rect) === 'array') {
                var rect = data.rect;
                data.rect = new pc.Vec4(rect[0], rect[1], rect[2], rect[3]);
            }

            if (data.activate) {
                console.warn("WARNING: activate: Property is deprecated. Set enabled property instead.");
                data.enabled = data.activate;
            }

            data.camera = new pc.scene.CameraNode();

            data.postEffects = new pc.posteffect.PostEffectQueue(this.context, component);

            if (this.context.designer && this.displayInTools(component.entity)) {
                var material = new pc.scene.BasicMaterial();
                material.color = new pc.Color(1, 1, 0, 1);
                material.update();

                var indexBuffer = new pc.gfx.IndexBuffer(this.context.graphicsDevice, pc.gfx.INDEXFORMAT_UINT8, 24);
                var indices = new Uint8Array(indexBuffer.lock());
                indices.set([0,1,1,2,2,3,3,0, // Near plane
                             4,5,5,6,6,7,7,4, // Far plane
                             0,4,1,5,2,6,3,7]); // Near to far edges
                indexBuffer.unlock();

                var format = new pc.gfx.VertexFormat(this.context.graphicsDevice, [
                    { semantic: pc.gfx.SEMANTIC_POSITION, components: 3, type: pc.gfx.ELEMENTTYPE_FLOAT32 }
                ]);

                var vertexBuffer = new pc.gfx.VertexBuffer(this.context.graphicsDevice, format, 8, pc.gfx.BUFFER_DYNAMIC);

                var mesh = new pc.scene.Mesh();
                mesh.vertexBuffer = vertexBuffer;
                mesh.indexBuffer[0] = indexBuffer;
                mesh.primitive[0].type = pc.gfx.PRIMITIVE_LINES;
                mesh.primitive[0].base = 0;
                mesh.primitive[0].count = indexBuffer.getNumIndices();
                mesh.primitive[0].indexed = true;

                var model = new pc.scene.Model();
                model.graph = data.camera;
                model.meshInstances = [ new pc.scene.MeshInstance(model.graph, mesh, material) ];

                this.context.scene.addModel(model);

                data.model = model;
            }

<<<<<<< HEAD
            properties = ['enabled', 'model', 'camera', 'aspectRatio', 'renderTarget', 'clearColor', 'fov', 'orthoHeight', 'nearClip', 'farClip', 'projection', 'postEffects'];
=======
            properties = [
                'enabled',
                'model',
                'camera',
                'aspectRatio',
                'renderTarget',
                'clearColor',
                'fov',
                'orthoHeight',
                'nearClip',
                'farClip',
                'projection',
                'priority',
                'clearColorBuffer',
                'clearDepthBuffer',
                'rect'
            ];
>>>>>>> a1bcd434

            CameraComponentSystem._super.initializeComponentData.call(this, component, data, properties);
        },


        onRemove: function (entity, data) {
            if (this.context.designer && this.displayInTools(entity)) {
                if (this.context.scene.containsModel(data.model)) {
                    this.context.scene.removeModel(data.model);
                }
            }

            entity.removeChild(data.camera);
            data.camera = null;
        },

        toolsUpdate: function (fn) {
            var components = this.store;
            for (var id in components) {
                if (components.hasOwnProperty(id)) {
                    var entity = components[id].entity;
                    var data = components[id].data;

                    if (this.displayInTools(entity)) {
                        this._updateGfx(entity.camera);
                    }
                }
            }
        },

        _updateGfx: function (component) {
            if (component.model && component.model.meshInstances.length) {
                var vertexBuffer = component.model.meshInstances[0].mesh.vertexBuffer;

                // Retrieve the characteristics of the camera frustum
                var aspectRatio = component.camera.getAspectRatio();
                var nearClip    = this.isToolsCamera(component.entity) ? REMOTE_CAMERA_NEAR_CLIP : component.nearClip; // Remote User cameras don't display full extents
                var farClip     = this.isToolsCamera(component.entity) ? REMOTE_CAMERA_FAR_CLIP : component.farClip; // Remote User cameras don't display full extents
                var fov         = component.fov * Math.PI / 180.0;
                var projection  = component.projection;

                var x, y;
                if (projection === pc.scene.Projection.PERSPECTIVE) {
                    y = Math.tan(fov / 2.0) * nearClip;
                } else {
                    y = component.camera.getOrthoHeight();
                }
                x = y * aspectRatio;

                var positions = new Float32Array(vertexBuffer.lock());
                positions[0]  = x;
                positions[1]  = -y;
                positions[2]  = -nearClip;
                positions[3]  = x;
                positions[4]  = y;
                positions[5]  = -nearClip;
                positions[6]  = -x;
                positions[7]  = y;
                positions[8]  = -nearClip;
                positions[9]  = -x;
                positions[10] = -y;
                positions[11] = -nearClip;

                if (projection === pc.scene.Projection.PERSPECTIVE) {
                    y = Math.tan(fov / 2.0) * farClip;
                    x = y * aspectRatio;
                }
                positions[12] = x;
                positions[13] = -y;
                positions[14] = -farClip;
                positions[15] = x;
                positions[16] = y;
                positions[17] = -farClip;
                positions[18] = -x;
                positions[19] = y;
                positions[20] = -farClip;
                positions[21] = -x;
                positions[22] = -y;
                positions[23] = -farClip;
                vertexBuffer.unlock();
            }
        },

        addCamera: function (camera) {
            this.cameras.push(camera);
            this.sortCamerasByPriority();
        },

        removeCamera: function (camera) {
            var index = this.cameras.indexOf(camera);
            if (index >= 0) {
                this.cameras.splice(index, 1);
                this.sortCamerasByPriority();
            }
        },

        sortCamerasByPriority: function () {
            this.cameras.sort(function (a, b) {
                return a.priority - b.priority;
            });
        },

        isToolsCamera: function (entity) {
            return entity.hasLabel("pc:designer");
        },

        displayInTools: function (entity) {
            return (!this.isToolsCamera(entity) || (entity.getName() === "Perspective"));
        }
    });

    return {
        CameraComponentSystem: CameraComponentSystem
    };
}());<|MERGE_RESOLUTION|>--- conflicted
+++ resolved
@@ -197,9 +197,6 @@
                 data.model = model;
             }
 
-<<<<<<< HEAD
-            properties = ['enabled', 'model', 'camera', 'aspectRatio', 'renderTarget', 'clearColor', 'fov', 'orthoHeight', 'nearClip', 'farClip', 'projection', 'postEffects'];
-=======
             properties = [
                 'enabled',
                 'model',
@@ -215,9 +212,9 @@
                 'priority',
                 'clearColorBuffer',
                 'clearDepthBuffer',
-                'rect'
+                'rect',
+                'postEffects'
             ];
->>>>>>> a1bcd434
 
             CameraComponentSystem._super.initializeComponentData.call(this, component, data, properties);
         },
