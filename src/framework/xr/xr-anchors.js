import { EventHandler } from '../../core/event-handler.js';
import { platform } from '../../core/platform.js';
import { XrAnchor } from './xr-anchor.js';

/**
 * Callback used by {@link XrAnchors#create}.
 *
 * @callback XrAnchorCreateCallback
 * @param {Error|null} err - The Error object if failed to create an anchor or null.
 * @param {XrAnchor|null} anchor - The anchor that is tracked against real world geometry.
 */

/**
 * Anchors provide an ability to specify a point in the world that needs to be updated to
 * correctly reflect the evolving understanding of the world by the underlying AR system,
 * such that the anchor remains aligned with the same place in the physical world.
 * Anchors tend to persist better relative to the real world, especially during a longer
 * session with lots of movement.
 *
 * ```javascript
 * app.xr.start(camera, pc.XRTYPE_AR, pc.XRSPACE_LOCALFLOOR, {
 *     anchors: true
 * });
 * ```
 * @augments EventHandler
 * @category XR
 */
class XrAnchors extends EventHandler {
    /**
     * @type {import('./xr-manager.js').XrManager}
     * @ignore
     */
    manager;

    /**
     * @type {boolean}
     * @private
     */
    _supported = platform.browser && !!window.XRAnchor;

    /**
     * @type {boolean}
     * @private
     */
    _available = false;

    /**
     * @type {boolean}
     * @private
     */
    _persistence = platform.browser && !!window?.XRSession?.prototype.restorePersistentAnchor;

    /**
     * List of anchor creation requests.
     *
     * @type {object[]}
     * @private
     */
    _creationQueue = [];

    /**
     * Index of XrAnchors, with XRAnchor (native handle) used as a key.
     *
<<<<<<< HEAD
     * Type actually is Map<{@link XRAnchor}, XrAnchor>, but XRAnchor
     * gave errors with parcel, so was replaced with `unknown`.
     *
     * @type {Map<unknown,XrAnchor>}
     * @ignore
=======
     * @type {Map<XRAnchor,XrAnchor>}
     * @private
>>>>>>> be04946e
     */
    _index = new Map();

    /**
     * Index of XrAnchors, with UUID (persistent string) used as a key.
     *
     * @type {Map<string,XrAnchor>}
     * @private
     */
    _indexByUuid = new Map();

    /**
     * @type {XrAnchor[]}
     * @private
     */
    _list = [];

    /**
     * Map of callbacks to XRAnchors so that we can call its callback once
     * an anchor is updated with a pose for the first time.
     *
     * @type {Map<XrAnchor, XrAnchorCreateCallback>}
     * @private
     */
    _callbacksAnchors = new Map();

    /**
     * @param {import('./xr-manager.js').XrManager} manager - WebXR Manager.
     * @hideconstructor
     */
    constructor(manager) {
        super();

        this.manager = manager;

        if (this._supported) {
            this.manager.on('start', this._onSessionStart, this);
            this.manager.on('end', this._onSessionEnd, this);
        }
    }

    /**
     * Fired when anchors becomes available.
     *
     * @event XrAnchors#available
     */

    /**
     * Fired when anchors becomes unavailable.
     *
     * @event XrAnchors#unavailable
     */

    /**
     * Fired when anchor failed to be created.
     *
     * @event XrAnchors#error
     * @param {Error} error - Error object related to a failure of anchors.
     */

    /**
     * Fired when a new {@link XrAnchor} is added.
     *
     * @event XrAnchors#add
     * @param {XrAnchor} anchor - Anchor that has been added.
     * @example
     * app.xr.anchors.on('add', function (anchor) {
     *     // new anchor is added
     * });
     */

    /**
     * Fired when an {@link XrAnchor} is destroyed.
     *
     * @event XrAnchors#destroy
     * @param {XrAnchor} anchor - Anchor that has been destroyed.
     * @example
     * app.xr.anchors.on('destroy', function (anchor) {
     *     // anchor that is destroyed
     * });
     */

    /** @private */
    _onSessionStart() {
        const available = this.manager.session.enabledFeatures.indexOf('anchors') !== -1;
        if (!available) return;
        this._available = available;
        this.fire('available');
    }

    /** @private */
    _onSessionEnd() {
        if (!this._available) return;
        this._available = false;

        // clear anchor creation queue
        for (let i = 0; i < this._creationQueue.length; i++) {
            if (!this._creationQueue[i].callback)
                continue;

            this._creationQueue[i].callback(new Error('session ended'), null);
        }
        this._creationQueue.length = 0;

        this._index.clear();
        this._indexByUuid.clear();

        // destroy all anchors
        let i = this._list.length;
        while (i--) {
            this._list[i].destroy();
        }
        this._list.length = 0;

        this.fire('unavailable');
    }

    /**
     * @param {XRAnchor} xrAnchor - XRAnchor that has been added.
     * @param {string|null} [uuid] - UUID string associated with persistent anchor.
     * @returns {XrAnchor} new instance of XrAnchor.
     * @private
     */
    _createAnchor(xrAnchor, uuid = null) {
        const anchor = new XrAnchor(this, xrAnchor, uuid);
        this._index.set(xrAnchor, anchor);
        if (uuid) this._indexByUuid.set(uuid, anchor);
        this._list.push(anchor);
        anchor.once('destroy', this._onAnchorDestroy, this);
        return anchor;
    }

    /**
     * @param {XRAnchor} xrAnchor - XRAnchor that has been destroyed.
     * @param {XrAnchor} anchor - Anchor that has been destroyed.
     * @private
     */
    _onAnchorDestroy(xrAnchor, anchor) {
        this._index.delete(xrAnchor);
        if (anchor.uuid) this._indexByUuid.delete(anchor.uuid);
        const ind = this._list.indexOf(anchor);
        if (ind !== -1) this._list.splice(ind, 1);
        this.fire('destroy', anchor);
    }

    /**
     * Create anchor with position, rotation and a callback.
     *
     * @param {import('../../core/math/vec3.js').Vec3|XRHitTestResult} position - Position for an anchor.
     * @param {import('../../core/math/quat.js').Quat|XrAnchorCreateCallback} [rotation] - Rotation for an anchor.
     * @param {XrAnchorCreateCallback} [callback] - Callback to fire when anchor was created or failed to be created.
     * @example
     * // create an anchor using a position and rotation
     * app.xr.anchors.create(position, rotation, function (err, anchor) {
     *     if (!err) {
     *         // new anchor has been created
     *     }
     * });
     * @example
     * // create an anchor from a hit test result
     * hitTestSource.on('result', (position, rotation, inputSource, hitTestResult) => {
     *     app.xr.anchors.create(hitTestResult, function (err, anchor) {
     *         if (!err) {
     *             // new anchor has been created
     *         }
     *     });
     * });
     */
    create(position, rotation, callback) {
        if (!this._available) {
            callback?.(new Error('Anchors API is not available'), null);
            return;
        }

        // eslint-disable-next-line no-undef
        if (window.XRHitTestResult && position instanceof XRHitTestResult) {
            const hitResult = position;
            callback = rotation;

            if (!this._supported) {
                callback?.(new Error('Anchors API is not supported'), null);
                return;
            }

            if (!hitResult.createAnchor) {
                callback?.(new Error('Creating Anchor from Hit Test is not supported'), null);
                return;
            }

            hitResult.createAnchor()
                .then((xrAnchor) => {
                    const anchor = this._createAnchor(xrAnchor);
                    callback?.(null, anchor);
                    this.fire('add', anchor);
                })
                .catch((ex) => {
                    callback?.(ex, null);
                    this.fire('error', ex);
                });
        } else {
            this._creationQueue.push({
                transform: new XRRigidTransform(position, rotation), // eslint-disable-line no-undef
                callback: callback
            });
        }
    }

    /**
     * Restore anchor using persistent UUID.
     *
     * @param {string} uuid - UUID string associated with persistent anchor.
     * @param {XrAnchorCreateCallback} [callback] - Callback to fire when anchor was created or failed to be created.
     * @example
     * // restore an anchor using uuid string
     * app.xr.anchors.restore(uuid, function (err, anchor) {
     *     if (!err) {
     *         // new anchor has been created
     *     }
     * });
     * @example
     * // restore all available persistent anchors
     * const uuids = app.xr.anchors.uuids;
     * for(let i = 0; i < uuids.length; i++) {
     *     app.xr.anchors.restore(uuids[i]);
     * }
     */
    restore(uuid, callback) {
        if (!this._available) {
            callback?.(new Error('Anchors API is not available'), null);
            return;
        }

        if (!this._persistence) {
            callback?.(new Error('Anchor Persistence is not supported'), null);
            return;
        }

        if (!this.manager.active) {
            callback?.(new Error('WebXR session is not active'), null);
            return;
        }

        this.manager.session.restorePersistentAnchor(uuid)
            .then((xrAnchor) => {
                const anchor = this._createAnchor(xrAnchor, uuid);
                callback?.(null, anchor);
                this.fire('add', anchor);
            })
            .catch((ex) => {
                callback?.(ex, null);
                this.fire('error', ex);
            });
    }

    /**
     * Forget an anchor by removing its UUID from underlying systems.
     *
     * @param {string} uuid - UUID string associated with persistent anchor.
     * @param {import('./xr-anchor.js').XrAnchorForgetCallback} [callback] - Callback to
     * fire when anchor persistent data was removed or error if failed.
     * @example
     * // forget all available anchors
     * const uuids = app.xr.anchors.uuids;
     * for(let i = 0; i < uuids.length; i++) {
     *     app.xr.anchors.forget(uuids[i]);
     * }
     */
    forget(uuid, callback) {
        if (!this._available) {
            callback?.(new Error('Anchors API is not available'));
            return;
        }

        if (!this._persistence) {
            callback?.(new Error('Anchor Persistence is not supported'));
            return;
        }

        if (!this.manager.active) {
            callback?.(new Error('WebXR session is not active'));
            return;
        }

        this.manager.session.deletePersistentAnchor(uuid)
            .then(() => {
                callback?.(null);
            })
            .catch((ex) => {
                callback?.(ex);
                this.fire('error', ex);
            });
    }

    /**
     * @param {*} frame - XRFrame from requestAnimationFrame callback.
     * @ignore
     */
    update(frame) {
        if (!this._available)
            return;

        // check if need to create anchors
        if (this._creationQueue.length) {
            for (let i = 0; i < this._creationQueue.length; i++) {
                const request = this._creationQueue[i];

                frame.createAnchor(request.transform, this.manager._referenceSpace)
                    .then((xrAnchor) => {
                        if (request.callback)
                            this._callbacksAnchors.set(xrAnchor, request.callback);
                    })
                    .catch((ex) => {
                        if (request.callback)
                            request.callback(ex, null);

                        this.fire('error', ex);
                    });
            }

            this._creationQueue.length = 0;
        }

        // check if destroyed
        for (const [xrAnchor, anchor] of this._index) {
            if (frame.trackedAnchors.has(xrAnchor))
                continue;

            this._index.delete(xrAnchor);
            anchor.destroy();
        }

        // update existing anchors
        for (let i = 0; i < this._list.length; i++) {
            this._list[i].update(frame);
        }

        // check if added
        for (const xrAnchor of frame.trackedAnchors) {
            if (this._index.has(xrAnchor))
                continue;

            try {
                const tmp = xrAnchor.anchorSpace; // eslint-disable-line no-unused-vars
            } catch (ex) {
                // if anchorSpace is not available, then anchor is invalid
                // and should not be created
                continue;
            }

            const anchor = this._createAnchor(xrAnchor);
            anchor.update(frame);

            const callback = this._callbacksAnchors.get(xrAnchor);
            if (callback) {
                this._callbacksAnchors.delete(xrAnchor);
                callback(null, anchor);
            }

            this.fire('add', anchor);
        }
    }

    /**
     * True if Anchors are supported.
     *
     * @type {boolean}
     */
    get supported() {
        return this._supported;
    }

    /**
     * True if Anchors are available. This information is available only when session has started.
     *
     * @type {boolean}
     */
    get available() {
        return this._available;
    }

    /**
     * True if Anchors support persistence.
     *
     * @type {boolean}
     */
    get persistence() {
        return this._persistence;
    }

    /**
     * Array of UUID strings of persistent anchors, or null if not available.
     *
     * @type {null|string[]}
     */
    get uuids() {
        if (!this._available)
            return null;

        if (!this._persistence)
            return null;

        if (!this.manager.active)
            return null;

        return this.manager.session.persistentAnchors;
    }

    /**
     * List of available {@link XrAnchor}s.
     *
     * @type {XrAnchor[]}
     */
    get list() {
        return this._list;
    }
}

export { XrAnchors };<|MERGE_RESOLUTION|>--- conflicted
+++ resolved
@@ -61,16 +61,11 @@
     /**
      * Index of XrAnchors, with XRAnchor (native handle) used as a key.
      *
-<<<<<<< HEAD
      * Type actually is Map<{@link XRAnchor}, XrAnchor>, but XRAnchor
      * gave errors with parcel, so was replaced with `unknown`.
      *
      * @type {Map<unknown,XrAnchor>}
-     * @ignore
-=======
-     * @type {Map<XRAnchor,XrAnchor>}
-     * @private
->>>>>>> be04946e
+     * @private
      */
     _index = new Map();
 
