import { Debug, DebugHelper } from '../../../core/debug.js';
import { WebgpuDebug } from './webgpu-debug.js';

/**
 * A WebGPU implementation of the RenderTarget.
 *
 * @ignore
 */
class WebgpuRenderTarget {
    /** @type {boolean} */
    initialized = false;

    /** @type {string} */
    colorFormat;

    /**
     * Unique key used by render pipeline creation
     *
     * @type {string}
     */
    key;

    /** @type {string} */
    depthFormat;

    /** @type {boolean} */
    hasStencil;

    /**
     * @type {GPUTexture}
     * @private
     */
    multisampledColorBuffer;

    /**
     * @type {GPUTexture}
     * @private
     */
    depthTexture = null;

    /**
     * True if the depthTexture is internally allocated / owned
     *
     * @type {boolean}
     */
    depthTextureInternal = false;

    /**
     * Texture assigned each frame, and not owned by this render target. This is used on the
     * framebuffer to assign per frame texture obtained from the context.
     *
     * @type {GPUTexture}
     * @private
     */
    assignedColorTexture = null;

    /**
     * Render pass descriptor used when starting a render pass for this render target.
     *
     * @type {GPURenderPassDescriptor}
     * @private
     */
    renderPassDescriptor = {};

    /**
     * @param {import('../render-target.js').RenderTarget} renderTarget - The render target owning
     * this implementation.
     */
    constructor(renderTarget) {
        this.renderTarget = renderTarget;

        // color format is based on the texture
        if (renderTarget.colorBuffer) {
            this.colorFormat = renderTarget.colorBuffer.impl.format;
        }

        this.updateKey();
    }

    /**
<<<<<<< HEAD
     * @param {import('./webgpu-graphics-device.js').WebgpuGraphicsDevice} device - The
=======
     * Release associated resources. Note that this needs to leave this instance in a state where
     * it can be re-initialized again, which is used by render target resizing.
     *
     * @param {import('../webgpu/webgpu-graphics-device.js').WebgpuGraphicsDevice} device - The
>>>>>>> 8f656391
     * graphics device.
     */
    destroy(device) {
        this.initialized = false;

        if (this.depthTextureInternal) {
            this.depthTexture?.destroy();
            this.depthTexture = null;
        }

        this.assignedColorTexture = null;

        this.multisampledColorBuffer?.destroy();
        this.multisampledColorBuffer = null;
    }

    updateKey() {
        // key used by render pipeline creation
        const rt = this.renderTarget;
        this.key = `${this.colorFormat}-${rt.depth ? this.depthFormat : ''}-${rt.samples}`;
    }

    setDepthFormat(depthFormat) {
        Debug.assert(depthFormat);
        this.depthFormat = depthFormat;
        this.hasStencil = depthFormat === 'depth24plus-stencil8';
    }

    /**
     * Assign a color buffer. This allows the color buffer of the main framebuffer
     * to be swapped each frame to a buffer provided by the context.
     *
     * @param {any} gpuTexture - The color buffer.
     */
    assignColorTexture(gpuTexture) {

        Debug.assert(gpuTexture);
        this.assignedColorTexture = gpuTexture;

        const view = gpuTexture.createView();
        DebugHelper.setLabel(view, 'Framebuffer.assignedColor');

        // use it as render buffer or resolve target
        const colorAttachment = this.renderPassDescriptor.colorAttachments[0];
        const samples = this.renderTarget.samples;
        if (samples > 1) {
            colorAttachment.resolveTarget = view;
        } else {
            colorAttachment.view = view;
        }

        // for main framebuffer, this is how the format is obtained
        this.colorFormat = gpuTexture.format;
        this.updateKey();
    }

    /**
     * Initialize render target for rendering one time.
     *
     * @param {import('./webgpu-graphics-device.js').WebgpuGraphicsDevice} device - The
     * graphics device.
     * @param {import('../render-target.js').RenderTarget} renderTarget - The render target.
     */
    init(device, renderTarget) {

        Debug.assert(!this.initialized);

        const wgpu = device.wgpu;

        WebgpuDebug.memory(device);
        WebgpuDebug.validate(device);

        const { samples, width, height, depth, depthBuffer } = renderTarget;

        // depth buffer that we render to (single or multi-sampled). We don't create resolve
        // depth buffer as we don't currently resolve it. This might need to change in the future.
        if (depth || depthBuffer) {

            // allocate depth buffer if not provided
            if (!depthBuffer) {

                // TODO: support rendering to 32bit depth without a stencil as well
                this.setDepthFormat('depth24plus-stencil8');

                /** @type {GPUTextureDescriptor} */
                const depthTextureDesc = {
                    size: [width, height, 1],
                    dimension: '2d',
                    sampleCount: samples,
                    format: this.depthFormat,
                    usage: GPUTextureUsage.RENDER_ATTACHMENT
                };

                // single sampled depth buffer can be copied out (grab pass), multisampled cannot
                // TODO: we should not enable this for shadow maps, as this is not needed it
                if (samples <= 1) {
                    depthTextureDesc.usage |= GPUTextureUsage.COPY_SRC;
                }

                // allocate depth buffer
                this.depthTexture = wgpu.createTexture(depthTextureDesc);
                this.depthTextureInternal = true;

            } else {

                // use provided depth buffer
                this.depthTexture = depthBuffer.impl.gpuTexture;
                this.setDepthFormat(depthBuffer.impl.format);
            }

            Debug.assert(this.depthTexture);
            DebugHelper.setLabel(this.depthTexture, `${renderTarget.name}.depthTexture`);

            // @type {GPURenderPassDepthStencilAttachment}
            this.renderPassDescriptor.depthStencilAttachment = {
                view: this.depthTexture.createView()
            };
        }

        // Single-sampled color buffer gets passed in:
        // - for normal render target, constructor takes the color buffer as an option
        // - for the main framebuffer, the device supplies the buffer each frame
        // And so we only need to create multi-sampled color buffer if needed here.
        /** @type {GPURenderPassColorAttachment} */
        const colorAttachment = {};
        this.renderPassDescriptor.colorAttachments = [];

        const colorBuffer = renderTarget.colorBuffer;
        let colorView = null;
        if (colorBuffer) {
            colorView = colorBuffer.impl.getView(device);

            // cubemap face view - face is a single 2d array layer in order [+X, -X, +Y, -Y, +Z, -Z]
            if (colorBuffer.cubemap) {
                colorView = colorBuffer.impl.createView({
                    dimension: '2d',
                    baseArrayLayer: renderTarget.face,
                    arrayLayerCount: 1
                });
            }
        }

        // multi-sampled color buffer
        if (samples > 1) {

            /** @type {GPUTextureDescriptor} */
            const multisampledTextureDesc = {
                size: [width, height, 1],
                dimension: '2d',
                sampleCount: samples,
                format: this.colorFormat,
                usage: GPUTextureUsage.RENDER_ATTACHMENT
            };

            // allocate multi-sampled color buffer
            this.multisampledColorBuffer = wgpu.createTexture(multisampledTextureDesc);
            DebugHelper.setLabel(this.multisampledColorBuffer, `${renderTarget.name}.multisampledColor`);

            colorAttachment.view = this.multisampledColorBuffer.createView();
            DebugHelper.setLabel(colorAttachment.view, `${renderTarget.name}.multisampledColorView`);

            colorAttachment.resolveTarget = colorView;

        } else {

            colorAttachment.view = colorView;
        }

        // if we have color a buffer, or at least a format (main framebuffer that gets assigned later)
        if (colorAttachment.view || this.colorFormat) {
            this.renderPassDescriptor.colorAttachments.push(colorAttachment);
        }

        this.initialized = true;

        WebgpuDebug.end(device, { renderTarget });
        WebgpuDebug.end(device, { renderTarget });
    }

    /**
     * Update WebGPU render pass descriptor by RenderPass settings.
     *
     * @param {import('../render-pass.js').RenderPass} renderPass - The render pass to start.
     */
    setupForRenderPass(renderPass) {

        Debug.assert(this.renderPassDescriptor);

        const colorAttachment = this.renderPassDescriptor.colorAttachments?.[0];
        if (colorAttachment) {
            colorAttachment.clearValue = renderPass.colorOps.clearValue;
            colorAttachment.loadOp = renderPass.colorOps.clear ? 'clear' : 'load';
            colorAttachment.storeOp = renderPass.colorOps.store ? 'store' : 'discard';
        }

        const depthAttachment = this.renderPassDescriptor.depthStencilAttachment;
        if (depthAttachment) {
            depthAttachment.depthClearValue = renderPass.depthStencilOps.clearDepthValue;
            depthAttachment.depthLoadOp = renderPass.depthStencilOps.clearDepth ? 'clear' : 'load';
            depthAttachment.depthStoreOp = renderPass.depthStencilOps.storeDepth ? 'store' : 'discard';
            depthAttachment.depthReadOnly = false;

            if (this.hasStencil) {
                depthAttachment.stencilClearValue = renderPass.depthStencilOps.clearStencilValue;
                depthAttachment.stencilLoadOp = renderPass.depthStencilOps.clearStencil ? 'clear' : 'load';
                depthAttachment.stencilStoreOp = renderPass.depthStencilOps.storeStencil ? 'store' : 'discard';
                depthAttachment.stencilReadOnly = false;
            }
        }
    }

    loseContext() {
        this.initialized = false;
    }

    resolve(device, target, color, depth) {
    }
}

export { WebgpuRenderTarget };<|MERGE_RESOLUTION|>--- conflicted
+++ resolved
@@ -78,14 +78,10 @@
     }
 
     /**
-<<<<<<< HEAD
-     * @param {import('./webgpu-graphics-device.js').WebgpuGraphicsDevice} device - The
-=======
      * Release associated resources. Note that this needs to leave this instance in a state where
      * it can be re-initialized again, which is used by render target resizing.
      *
      * @param {import('../webgpu/webgpu-graphics-device.js').WebgpuGraphicsDevice} device - The
->>>>>>> 8f656391
      * graphics device.
      */
     destroy(device) {
