--- conflicted
+++ resolved
@@ -93,9 +93,6 @@
     /** @type {string} */
     name = '';
 
-<<<<<<< HEAD
-    /** @type {import('./render-target.js').RenderTarget} */
-=======
     /**
      * The graphics device.
      *
@@ -124,7 +121,6 @@
      *  - Otherwise, renders to the provided RT.
      * @type {import('../graphics/render-target.js').RenderTarget|null|undefined}
      */
->>>>>>> be04946e
     renderTarget;
 
     /**
@@ -203,11 +199,7 @@
     }
 
     /**
-<<<<<<< HEAD
-     * @param {import('./render-target.js').RenderTarget} renderTarget - The render
-=======
      * @param {import('../graphics/render-target.js').RenderTarget|null} [renderTarget] - The render
->>>>>>> be04946e
      * target to render into (output). This function should be called only for render passes which
      * use render target, or passes which render directly into the default framebuffer, in which
      * case a null or undefined render target is expected.
