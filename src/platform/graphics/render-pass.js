import { Debug } from '../../core/debug.js';
import { Tracing } from '../../core/tracing.js';
import { Color } from '../../core/math/color.js';
<<<<<<< HEAD
import { DebugGraphics } from './debug-graphics.js';
=======
import { TRACEID_RENDER_PASS, TRACEID_RENDER_PASS_DETAIL } from '../../core/constants.js';
import { DebugGraphics } from '../graphics/debug-graphics.js';
>>>>>>> 8f656391

class ColorAttachmentOps {
    /**
     * A color used to clear the color attachment when the clear is enabled.
     */
    clearValue = new Color(0, 0, 0, 1);

    /**
     * True if the attachment should be cleared before rendering, false to preserve
     * the existing content.
     */
    clear = false;

    /**
     * True if the attachment needs to be stored after the render pass. False
     * if it can be discarded.
     * Note: This relates to the surface that is getting rendered to, and can be either
     * single or multi-sampled. Further, if a multi-sampled surface is used, the resolve
     * flag further specifies if this gets resolved to a single-sampled surface. This
     * behavior matches the WebGPU specification.
     *
     * @type {boolean}
     */
    store = false;

    /**
     * True if the attachment needs to be resolved.
     *
     * @type {boolean}
     */
    resolve = true;

    /**
     * True if the attachment needs to have mipmaps generated.
     *
     * @type {boolean}
     */
    mipmaps = false;
}

class DepthStencilAttachmentOps {
    /**
     * A depth value used to clear the depth attachment when the clear is enabled.
     */
    clearDepthValue = 1;

    /**
     * A stencil value used to clear the stencil attachment when the clear is enabled.
     */
    clearStencilValue = 0;

    /**
     * True if the depth attachment should be cleared before rendering, false to preserve
     * the existing content.
     */
    clearDepth = false;

    /**
     * True if the stencil attachment should be cleared before rendering, false to preserve
     * the existing content.
     */
    clearStencil = false;

    /**
     * True if the depth attachment needs to be stored after the render pass. False
     * if it can be discarded.
     *
     * @type {boolean}
     */
    storeDepth = false;

    /**
     * True if the stencil attachment needs to be stored after the render pass. False
     * if it can be discarded.
     *
     * @type {boolean}
     */
    storeStencil = false;
}

/**
 * A render pass represents a node in the frame graph, and encapsulates a system which
 * renders to a render target using an execution callback.
 *
 * @ignore
 */
class RenderPass {
    /** @type {string} */
    name;

    /** @type {import('./render-target.js').RenderTarget} */
    renderTarget;

    /**
     * Number of samples. 0 if no render target, otherwise number of samples from the render target,
     * or the main framebuffer if render target is null.
     *
     * @type {number}
     */
    samples = 0;

    /** @type {ColorAttachmentOps} */
    colorOps;

    /** @type {DepthStencilAttachmentOps} */
    depthStencilOps;

    /**
     * If true, this pass might use dynamically rendered cubemaps. Use for a case where rendering to cubemap
     * faces is interleaved with rendering to shadows, to avoid generating cubemap mipmaps. This will likely
     * be retired when render target dependency tracking gets implemented.
     *
     * @type {boolean}
     */
    requiresCubemaps = true;

    /**
     * True if the render pass uses the full viewport / scissor for rendering into the render target.
     *
     * @type {boolean}
     */
    fullSizeClearRect = true;

    /**
     * Custom function that is called to render the pass.
     *
     * @type {Function}
     */
    execute;

    /**
     * Custom function that is called before the pass has started.
     *
     * @type {Function}
     */
    before;

    /**
     * Custom function that is called after the pass has fnished.
     *
     * @type {Function}
     */
    after;

    /**
     * Creates an instance of the RenderPass.
     *
     * @param {import('./graphics-device.js').GraphicsDevice} graphicsDevice - The
     * graphics device.
     * @param {Function} [execute] - Custom function that is called to render the pass.
     */
    constructor(graphicsDevice, execute) {
        this.device = graphicsDevice;

        /** @type {Function} */
        this.execute = execute;
    }

    /**
     * @param {import('./render-target.js').RenderTarget} renderTarget - The render
     * target to render into (output). This function should be called only for render passes which
     * use render target, or passes which render directly into the default framebuffer, in which
     * case a null or undefined render target is expected.
     */
    init(renderTarget) {

        // null represents the default framebuffer
        this.renderTarget = renderTarget || null;

        // allocate ops only when render target is used
        this.colorOps = new ColorAttachmentOps();
        this.depthStencilOps = new DepthStencilAttachmentOps();

        // defaults depend on multisampling
        this.samples = Math.max(this.renderTarget ? this.renderTarget.samples : this.device.samples, 1);

        // if rendering to single-sampled buffer, this buffer needs to be stored
        if (this.samples === 1) {
            this.colorOps.store = true;
            this.colorOps.resolve = false;
        }

        // if render target needs mipmaps
        if (this.renderTarget?.colorBuffer?.mipmaps) {
            this.colorOps.mipmaps = true;
        }
    }

    /**
     * Mark render pass as clearing the full color buffer.
     *
     * @param {Color} color - The color to clear to.
     */
    setClearColor(color) {
        this.colorOps.clearValue.copy(color);
        this.colorOps.clear = true;
    }

    /**
     * Mark render pass as clearing the full depth buffer.
     *
     * @param {number} depthValue - The depth value to clear to.
     */
    setClearDepth(depthValue) {
        this.depthStencilOps.clearDepthValue = depthValue;
        this.depthStencilOps.clearDepth = true;
    }

    /**
     * Mark render pass as clearing the full stencil buffer.
     *
     * @param {number} stencilValue - The stencil value to clear to.
     */
    setClearStencil(stencilValue) {
        this.depthStencilOps.clearStencilValue = stencilValue;
        this.depthStencilOps.clearStencil = true;
    }

    /**
     * Render the render pass
     */
    render() {

        const device = this.device;
        const realPass = this.renderTarget !== undefined;
        DebugGraphics.pushGpuMarker(device, `Pass:${this.name}`);

        Debug.call(() => {
            this.log(device, device.renderPassIndex);
        });

        this.before?.();

        if (realPass) {
            device.startPass(this);
        }

        this.execute?.();

        if (realPass) {
            device.endPass(this);
        }

        this.after?.();

        device.renderPassIndex++;

        DebugGraphics.popGpuMarker(device);

    }

    // #if _DEBUG
    log(device, index) {
        if (Tracing.get(TRACEID_RENDER_PASS) || Tracing.get(TRACEID_RENDER_PASS_DETAIL)) {

            let rt = this.renderTarget;
            if (rt === null && device.isWebGPU) {
                rt = device.frameBuffer;
            }
            const hasColor = rt?.colorBuffer ?? rt?.impl.assignedColorTexture;
            const hasDepth = rt?.depth;
            const hasStencil = rt?.stencil;
            const rtInfo = rt === undefined ? '' : ` RT: ${(rt ? rt.name : 'NULL')} ` +
                `${hasColor ? '[Color]' : ''}` +
                `${hasDepth ? '[Depth]' : ''}` +
                `${hasStencil ? '[Stencil]' : ''}` +
                `${(this.samples > 0 ? ' samples: ' + this.samples : '')}`;

            Debug.trace(TRACEID_RENDER_PASS,
                        `${index.toString().padEnd(2, ' ')}: ${this.name.padEnd(20, ' ')}` +
                        rtInfo.padEnd(30));

            if (this.colorOps && hasColor) {
                Debug.trace(TRACEID_RENDER_PASS_DETAIL, `    colorOps: ` +
                            `${this.colorOps.clear ? 'clear' : 'load'}->` +
                            `${this.colorOps.store ? 'store' : 'discard'} ` +
                            `${this.colorOps.resolve ? 'resolve ' : ''}` +
                            `${this.colorOps.mipmaps ? 'mipmaps ' : ''}`);
            }

            if (this.depthStencilOps) {

                if (hasDepth) {
                    Debug.trace(TRACEID_RENDER_PASS_DETAIL, `    depthOps: ` +
                                `${this.depthStencilOps.clearDepth ? 'clear' : 'load'}->` +
                                `${this.depthStencilOps.storeDepth ? 'store' : 'discard'}`);
                }

                if (hasStencil) {
                    Debug.trace(TRACEID_RENDER_PASS_DETAIL, `    stencOps: ` +
                                `${this.depthStencilOps.clearStencil ? 'clear' : 'load'}->` +
                                `${this.depthStencilOps.storeStencil ? 'store' : 'discard'}`);
                }
            }
        }
    }
    // #endif
}

export { RenderPass, ColorAttachmentOps, DepthStencilAttachmentOps };<|MERGE_RESOLUTION|>--- conflicted
+++ resolved
@@ -1,12 +1,8 @@
 import { Debug } from '../../core/debug.js';
 import { Tracing } from '../../core/tracing.js';
 import { Color } from '../../core/math/color.js';
-<<<<<<< HEAD
-import { DebugGraphics } from './debug-graphics.js';
-=======
 import { TRACEID_RENDER_PASS, TRACEID_RENDER_PASS_DETAIL } from '../../core/constants.js';
 import { DebugGraphics } from '../graphics/debug-graphics.js';
->>>>>>> 8f656391
 
 class ColorAttachmentOps {
     /**
